--- conflicted
+++ resolved
@@ -107,10 +107,30 @@
             )
 
         # Construct nominal thermal power timeseries.
-        # TODO: Enable nominal thermal power timeseries from schedule / timeseries.
-        self.thermal_power_nominal_timeseries = (
-            pd.Series(0.0, index=self.timesteps, name='thermal_power')
-        )
+        if (
+                pd.notnull(der.at['definition_type'])
+                and (('schedule' in der.at['definition_type']) or ('timeseries' in der.at['definition_type']))
+                and self.is_thermal_grid_connected
+        ):
+
+            # Construct nominal thermal power timeseries.
+            self.thermal_power_nominal_timeseries = (
+                der_data.der_definitions[
+                    der.at['definition_index']
+                ].loc[:, 'value'].copy().abs().rename('thermal_power')
+            )
+            if 'per_unit' in der.at['definition_type']:
+                # If per unit definition, multiply nominal thermal power.
+                self.thermal_power_nominal_timeseries *= der.at['thermal_power_nominal']
+            else:
+                self.active_power_nominal_timeseries *= (
+                    np.sign(der.at['thermal_power_nominal'])
+                    / der_data.scenario_data.scenario.at['base_apparent_power']
+                )
+        else:
+            self.thermal_power_nominal_timeseries = (
+                pd.Series(0.0, index=self.timesteps, name='thermal_power')
+            )
 
     def define_optimization_variables(
             self,
@@ -292,75 +312,12 @@
         # Common initializations are implemented in parent class.
         super().__init__(der_data, der_name)
 
-        # Obtain grid connection flags.
-<<<<<<< HEAD
-        self.is_electric_grid_connected = pd.notnull(der.at['electric_grid_name'])
-        self.is_thermal_grid_connected = pd.notnull(der.at['thermal_grid_name'])
-
         # If connected to both electric and thermal grid, raise error.
         if self.is_electric_grid_connected and self.is_thermal_grid_connected:
             raise AssertionError(
                 f"Fixed load '{self.der_name}' can only be connected to either electric grid or thermal grid."
             )
 
-        # Store timesteps index.
-        self.timesteps = der_data.scenario_data.timesteps
-
-        if self.is_electric_grid_connected:
-
-            # Construct nominal active and reactive power timeseries.
-            self.active_power_nominal_timeseries = (
-                der_data.der_definitions[der.at['definition_index']].loc[:, 'value'].copy().abs().rename('active_power')
-            )
-
-            self.reactive_power_nominal_timeseries = (
-                der_data.der_definitions[der.at['definition_index']].loc[:, 'value'].copy().abs().rename('reactive_power')
-            )
-            if 'per_unit' in der.at['definition_type']:
-                # If per unit definition, multiply nominal active / reactive power.
-                self.active_power_nominal_timeseries *= der.at['active_power_nominal']
-                self.reactive_power_nominal_timeseries *= der.at['reactive_power_nominal']
-            else:
-                self.active_power_nominal_timeseries *= np.sign(der.at['active_power_nominal'])
-                self.reactive_power_nominal_timeseries *= (
-                    np.sign(der.at['reactive_power_nominal'])
-                    * (
-                        der.at['reactive_power_nominal'] / der.at['active_power_nominal']
-                        if der.at['active_power_nominal'] != 0.0
-                        else 1.0
-                    )
-                )
-
-            # Construct nominal thermal power timeseries.
-            self.thermal_power_nominal_timeseries = (
-                pd.Series(0.0, index=self.timesteps, name='thermal_power')
-            )
-
-        elif self.is_thermal_grid_connected:
-
-            # Construct nominal active and reactive power timeseries.
-            self.active_power_nominal_timeseries = (
-                pd.Series(0.0, index=self.timesteps, name='active_power')
-            )
-            self.reactive_power_nominal_timeseries = (
-                pd.Series(0.0, index=self.timesteps, name='reactive_power')
-            )
-
-            # Construct nominal thermal power timeseries.
-            self.thermal_power_nominal_timeseries = (
-                der_data.der_definitions[der.at['definition_index']].loc[:, 'value'].copy().abs().rename('thermal_power')
-            )
-            if 'per_unit' in der.at['definition_type']:
-                # If per unit definition, multiply nominal thermal power.
-                self.thermal_power_nominal_timeseries *= der.at['thermal_power_nominal']
-            else:
-                self.active_power_nominal_timeseries *= np.sign(der.at['thermal_power_nominal'])
-
-=======
-        # - Fixed loads are currently only implemented for electric grids.
-        self.is_thermal_grid_connected = False
-
->>>>>>> c17e5881
 
 class FixedEVChargerModel(FixedDERModel):
     """EV charger model object."""
@@ -377,6 +334,12 @@
         # Common initializations are implemented in parent class.
         super().__init__(der_data, der_name)
 
+        # If connected to thermal grid, raise error.
+        if self.is_electric_grid_connected and self.is_thermal_grid_connected:
+            raise AssertionError(
+                f"Fixed EV charger '{self.der_name}' can only be connected to electric grid."
+            )
+
 
 class FixedGeneratorModel(FixedDERModel):
     """Fixed generator model object, representing a generic generator with fixed nominal output."""
@@ -395,76 +358,16 @@
 
         # Get shorthand for DER data.
         der = der_data.ders.loc[self.der_name, :]
-
-        # Obtain grid connection flags.
-<<<<<<< HEAD
-        self.is_electric_grid_connected = pd.notna(der.at['electric_grid_name'])
-        self.is_thermal_grid_connected = pd.notna(der.at['thermal_grid_name'])
 
         # If connected to both electric and thermal grid, raise error.
         if self.is_electric_grid_connected and self.is_thermal_grid_connected:
             raise AssertionError(
                 f"Fixed generator '{self.der_name}' can only be connected to either electric grid or thermal grid."
             )
-=======
-        # - Fixed generators are currently only implemented for electric grids.
-        self.is_thermal_grid_connected = False
->>>>>>> c17e5881
 
         # Obtain levelized cost of energy.
         self.marginal_cost = der.at['marginal_cost']
 
-<<<<<<< HEAD
-        if self.is_electric_grid_connected:
-            # Construct nominal active and reactive power timeseries for electric generator
-            self.active_power_nominal_timeseries = (
-                der_data.der_definitions[der.at['definition_index']].loc[:, 'value'].copy().abs().rename('active_power')
-            )
-            self.reactive_power_nominal_timeseries = (
-                der_data.der_definitions[der.at['definition_index']].loc[:, 'value'].copy().abs().rename('reactive_power')
-            )
-
-            if 'per_unit' in der.at['definition_type']:
-                # If per unit definition, multiply nominal active / reactive power.
-                self.active_power_nominal_timeseries *= der.at['active_power_nominal']
-                self.reactive_power_nominal_timeseries *= der.at['reactive_power_nominal']
-            else:
-                self.active_power_nominal_timeseries *= np.sign(der.at['active_power_nominal'])
-                self.reactive_power_nominal_timeseries *= (
-                    np.sign(der.at['reactive_power_nominal'])
-                    * (
-                        der.at['reactive_power_nominal'] / der.at['active_power_nominal']
-                        if der.at['active_power_nominal'] != 0.0
-                        else 1.0
-                    )
-                )
-
-            # Construct nominal thermal power timeseries for electric generator
-            self.thermal_power_nominal_timeseries = (
-                pd.Series(0.0, index=self.timesteps, name='thermal_power')
-            )
-
-        elif self.is_thermal_grid_connected:
-            # Construct nominal active and reactive power timeseries for thermal generator
-            self.active_power_nominal_timeseries = (
-                pd.Series(0.0, index=self.timesteps, name='active power')
-            )
-            self.reactive_power_nominal_timeseries = (
-                pd.Series(0.0, index=self.timesteps, name='reactive power')
-            )
-
-            # Construct nominal thermal power timeseries for thermal generator
-            self.thermal_power_nominal_timeseries = (
-                der_data.der_definitions[der.at['definition_index']].loc[:, 'value'].copy().abs().rename('thermal_power')
-            )
-            if 'per_unit' in der.at['definition_type']:
-                # If per unit definition, multiply nominal thermal power.
-                self.thermal_power_nominal_timeseries *= der.at['thermal_power_nominal']
-            else:
-                self.thermal_power_nominal_timeseries *= np.sign(der.at['thermal_power_nominal'])
-
-=======
->>>>>>> c17e5881
 
 class FlexibleDERModel(DERModel):
     """Flexible DER model, e.g., flexible load, object."""
@@ -593,28 +496,12 @@
 
         if (thermal_grid_model is not None) and self.is_thermal_grid_connected:
             der_index = int(fledge.utils.get_index(thermal_grid_model.ders, der_name=self.der_name))
-<<<<<<< HEAD
-
-            if type(self) is FlexibleBuildingModel:
-                optimization_problem.constraints.append(
-                    optimization_problem.der_thermal_power_vector[:, der_index]
-                    ==
-                    -1.0
-                    * optimization_problem.output_vector[self.der_name][:, self.outputs.get_loc('grid_thermal_power_cooling')]
-                )
-            else:
-                optimization_problem.constraints.append(
-                    optimization_problem.der_thermal_power_vector[:, der_index]
-                    ==
-                    optimization_problem.output_vector[self.der_name][:, self.outputs.get_loc('thermal_power')]
-=======
             optimization_problem.constraints.append(
                 optimization_problem.der_thermal_power_vector[:, [der_index]]
                 ==
                 cp.transpose(
                     self.mapping_thermal_power_by_output.values
                     @ cp.transpose(optimization_problem.output_vector[self.der_name])
->>>>>>> c17e5881
                 )
                 / (self.thermal_power_nominal if self.thermal_power_nominal != 0.0 else 1.0)
             )
@@ -709,7 +596,7 @@
         # Define objective for electric generators.
         # - Always defined here as the cost of electric power generation at the DER node.
         if self.is_electric_grid_connected:
-            if issubclass(type(self), FlexibleGeneratorModel):
+            if issubclass(type(self), (FlexibleGeneratorModel, FlexibleCHP)):
 
                 # Active power generation cost.
                 optimization_problem.objective += (
@@ -721,34 +608,20 @@
                     )
                 )
 
-            elif issubclass(type(self), FlexibleCHP):
-
-                # Active power generation cost.
-                optimization_problem.objective += (
-                    self.marginal_cost
-                    * timestep_interval_hours  # In Wh.
-                    * cp.sum(optimization_problem.output_vector[self.der_name][:, self.outputs.get_loc('active_power')])
-                )
-
         # Define objective for thermal generators.
         # - Always defined here as the cost of thermal power generation at the DER node.
+        # - TODO: Cost for CHP defined twice. Is it correct?
         if self.is_thermal_grid_connected:
-            if issubclass(type(self), FlexibleGeneratorModel):
+            if issubclass(type(self), (FlexibleGeneratorModel, FlexibleCHP)):
 
                 # Thermal power generation cost.
                 optimization_problem.objective += (
                     self.marginal_cost
                     * timestep_interval_hours  # In Wh.
-                    * cp.sum(optimization_problem.output_vector[self.der_name][:, self.outputs.get_loc('thermal_power')])
-                )
-
-            elif issubclass(type(self), FlexibleCHP):
-
-                # Thermal power generation cost.
-                optimization_problem.objective += (
-                    self.marginal_cost
-                    * timestep_interval_hours  # In Wh.
-                    * cp.sum(optimization_problem.output_vector[self.der_name][:, self.outputs.get_loc('thermal_power')])
+                    * cp.sum(
+                        self.mapping_thermal_power_by_output.values
+                        @ cp.transpose(optimization_problem.output_vector[self.der_name])
+                    )
                 )
 
     def get_optimization_results(
@@ -805,47 +678,13 @@
         # Get shorthand for DER data.
         der = der_data.ders.loc[self.der_name, :]
 
-        # Obtain grid connection flags.
-        self.is_electric_grid_connected = pd.notnull(der.at['electric_grid_name'])
-        self.is_thermal_grid_connected = pd.notnull(der.at['thermal_grid_name'])
-
         # If connected to both electric and thermal grid, raise error.
         if self.is_electric_grid_connected and self.is_thermal_grid_connected:
             raise AssertionError(
                 f"Flexible load '{self.der_name}' can only be connected to either electric grid or thermal grid."
             )
 
-        # Store timesteps index.
-        self.timesteps = der_data.scenario_data.timesteps
-
         if self.is_electric_grid_connected:
-
-            # Construct active and reactive power timeseries.
-            self.active_power_nominal_timeseries = (
-                der_data.der_definitions[der.at['definition_index']].loc[:, 'value'].copy().abs().rename('active_power')
-            )
-            self.reactive_power_nominal_timeseries = (
-                der_data.der_definitions[der.at['definition_index']].loc[:, 'value'].copy().abs().rename('reactive_power')
-            )
-            if 'per_unit' in der.at['definition_type']:
-                # If per unit definition, multiply nominal active / reactive power.
-                self.active_power_nominal_timeseries *= der.at['active_power_nominal']
-                self.reactive_power_nominal_timeseries *= der.at['reactive_power_nominal']
-            else:
-                self.active_power_nominal_timeseries *= np.sign(der.at['active_power_nominal'])
-                self.reactive_power_nominal_timeseries *= (
-                    np.sign(der.at['reactive_power_nominal'])
-                    * (
-                        der.at['reactive_power_nominal'] / der.at['active_power_nominal']
-                        if der.at['active_power_nominal'] != 0.0
-                        else 1.0
-                    )
-                )
-
-            # Construct nominal thermal power timeseries.
-            self.thermal_power_nominal_timeseries = (
-                pd.Series(0.0, index=self.timesteps, name='thermal_power')
-            )
 
             # Instantiate indexes.
             self.states = pd.Index(['state_of_charge'])
@@ -934,25 +773,6 @@
 
         if self.is_thermal_grid_connected:
 
-            # Construct active and reactive power timeseries.
-            self.active_power_nominal_timeseries = (
-                pd.Series(0.0, index=self.timesteps, name='active_power')
-            )
-            self.reactive_power_nominal_timeseries = (
-                pd.Series(0.0, index=self.timesteps, name='reactive_power')
-            )
-
-            # Construct nominal thermal power timeseries.
-            self.thermal_power_nominal_timeseries = (
-                der_data.der_definitions[der.at['definition_index']].loc[:, 'value'].copy().abs().rename('thermal_power')
-            )
-
-            if 'per_unit' in der.at['definition_type']:
-                # If per unit definition, multiply nominal active / reactive power.
-                self.thermal_power_nominal_timeseries *= der.at['thermal_power_nominal']
-            else:
-                self.thermal_power_nominal_timeseries *= np.sign(der.at['thermal_power_nominal'])
-
             # Instantiate indexes.
             self.states = pd.Index(['state_of_charge'])
             self.storage_states = pd.Index(['state_of_charge'])
@@ -1005,13 +825,13 @@
             self.output_maximum_timeseries = (
                 pd.concat([
                     pd.Series((
-                            np.abs(der['thermal_power_nominal'] if der['thermal_power_nominal'] != 0.0 else 1.0)
-                            * der['energy_storage_capacity_per_unit']
-                            * (pd.Timedelta('1h') / der_data.scenario_data.scenario.at['timestep_interval'])
+                        np.abs(der['thermal_power_nominal'] if der['thermal_power_nominal'] != 0.0 else 1.0)
+                        * der['energy_storage_capacity_per_unit']
+                        * (pd.Timedelta('1h') / der_data.scenario_data.scenario.at['timestep_interval'])
                     ), index=self.thermal_power_nominal_timeseries.index, name='state_of_charge'),
                     (
-                            der['power_per_unit_minimum']  # Take minimum, because load is negative power.
-                            * self.thermal_power_nominal_timeseries
+                        der['power_per_unit_minimum']  # Take minimum, because load is negative power.
+                        * self.thermal_power_nominal_timeseries
                     )
                 ], axis='columns')
             )
@@ -1019,83 +839,11 @@
                 pd.concat([
                     pd.Series(0.0, index=self.thermal_power_nominal_timeseries.index, name='state_of_charge'),
                     (
-                            der['power_per_unit_maximum']  # Take maximum, because load is negative power.
-                            * self.thermal_power_nominal_timeseries
+                        der['power_per_unit_maximum']  # Take maximum, because load is negative power.
+                        * self.thermal_power_nominal_timeseries
                     )
                 ], axis='columns')
             )
-
-
-class FlexibleEVChargerModel(FlexibleDERModel):
-    """Flexible EV charger model object."""
-
-    der_type = 'flexible_ev_charger'
-
-    def __init__(
-            self,
-            der_data: fledge.data_interface.DERData,
-            der_name: str
-    ):
-        """Construct flexible load model object by `der_data` and `der_name`."""
-
-        # Store DER name.
-        self.der_name = der_name
-
-        # Get shorthand for DER data.
-        der = der_data.ders.loc[self.der_name, :]
-        der = pd.concat([der, der_data.der_definitions[der.at['definition_index']]])
-
-        # Obtain grid connection flags.
-        # - Flexible loads are currently only implemented for electric grids.
-        self.is_thermal_grid_connected = False
-
-<<<<<<< HEAD
-        # Store timesteps index.
-        self.timesteps = der_data.scenario_data.timesteps
-
-        # # Construct active and reactive power timeseries.
-        # self.active_power_nominal_timeseries = (
-        #     der_data.der_definitions[der.at['definition_index']].loc[:, 'value'].copy().abs().rename('active_power')
-        # )
-        # self.reactive_power_nominal_timeseries = (
-        #     der_data.der_definitions[der.at['definition_index']].loc[:, 'value'].copy().abs().rename('reactive_power')
-        # )
-        # if 'per_unit' in der.at['definition_type']:
-        #     # If per unit definition, multiply nominal active / reactive power.
-        #     self.active_power_nominal_timeseries *= der.at['active_power_nominal']
-        #     self.reactive_power_nominal_timeseries *= der.at['reactive_power_nominal']
-        # else:
-        #     self.active_power_nominal_timeseries *= np.sign(der.at['active_power_nominal'])
-        #     self.reactive_power_nominal_timeseries *= (
-        #         np.sign(der.at['reactive_power_nominal'])
-        #         * (
-        #             der.at['reactive_power_nominal'] / der.at['active_power_nominal']
-        #             if der.at['active_power_nominal'] != 0.0
-        #             else 1.0
-        #         )
-        #     )
-
-        # Construct active and reactive power timeseries.
-        self.active_power_nominal_timeseries = (
-            pd.Series(0.0, index=self.timesteps, name='active_power')
-        )
-        self.reactive_power_nominal_timeseries = (
-            pd.Series(0.0, index=self.timesteps, name='reactive_power')
-        )
-
-        # Construct nominal thermal power timeseries.
-        self.thermal_power_nominal_timeseries = (
-            pd.Series(0.0, index=self.timesteps, name='thermal_power')
-        )
-
-=======
->>>>>>> c17e5881
-        # Instantiate indexes.
-        self.states = pd.Index(['charged_energy'])
-        self.storage_states = pd.Index(['charged_energy'])
-        self.controls = pd.Index(['active_power'])
-        self.disturbances = pd.Index(['departing_vehicle_energy'])
-        self.outputs = pd.Index(['charged_energy', 'active_power', 'reactive_power'])
 
         # Define power mapping matrices.
         self.mapping_active_power_by_output = pd.DataFrame(0.0, index=['active_power'], columns=self.outputs)
@@ -1105,86 +853,8 @@
         if self.is_electric_grid_connected:
             self.mapping_reactive_power_by_output.at['reactive_power', 'reactive_power'] = 1.0
         self.mapping_thermal_power_by_output = pd.DataFrame(0.0, index=['thermal_power'], columns=self.outputs)
-
-        # Instantiate initial state.
-        # - Note that this is not used for `storage_states`, whose initial state is coupled with their final state.
-        self.state_vector_initial = (
-            pd.Series(0.0, index=self.states)
-        )
-
-        # Instantiate state space matrices.
-        # TODO: Add shifting losses / self discharge.
-        self.state_matrix = (
-            pd.DataFrame(0.0, index=self.states, columns=self.states)
-        )
-        self.state_matrix.at['charged_energy', 'charged_energy'] = 1.0
-        self.control_matrix = (
-            pd.DataFrame(0.0, index=self.states, columns=self.controls)
-        )
-        self.control_matrix.at['charged_energy', 'active_power'] = (
-            -1.0
-            * (der_data.scenario_data.scenario.at['timestep_interval'] / pd.Timedelta('1h'))
-            * der['charging_efficiency']
-        )
-        self.disturbance_matrix = (
-            pd.DataFrame(0.0, index=self.states, columns=self.disturbances)
-        )
-        self.disturbance_matrix.at['charged_energy', 'departing_vehicle_energy'] = -1.0
-        self.state_output_matrix = (
-            pd.DataFrame(0.0, index=self.outputs, columns=self.states)
-        )
-<<<<<<< HEAD
-=======
-        self.state_output_matrix.at['state_of_charge', 'state_of_charge'] = 1.0
-        self.control_output_matrix = (
-            pd.DataFrame(0.0, index=self.outputs, columns=self.controls)
-        )
-        self.control_output_matrix.at['active_power', 'active_power'] = 1.0
-        self.control_output_matrix.at['reactive_power', 'active_power'] = (
-            der.at['reactive_power_nominal'] / der.at['active_power_nominal']
-            if der.at['active_power_nominal'] != 0.0
-            else 0.0
-        )
-        self.disturbance_output_matrix = (
-            pd.DataFrame(0.0, index=self.outputs, columns=self.disturbances)
-        )
-
-        # Instantiate disturbance timeseries.
-        self.disturbance_timeseries = (
-            self.active_power_nominal_timeseries.to_frame()
-        )
-
-        # Construct output constraint timeseries
-        self.output_maximum_timeseries = (
-            pd.concat([
-                pd.Series((
-                    np.abs(der['active_power_nominal'] if der['active_power_nominal'] != 0.0 else 1.0)
-                    * der['energy_storage_capacity_per_unit']
-                    * (pd.Timedelta('1h') / der_data.scenario_data.scenario.at['timestep_interval'])
-                ), index=self.active_power_nominal_timeseries.index, name='state_of_charge'),
-                (
-                    der['power_per_unit_minimum']  # Take minimum, because load is negative power.
-                    * self.active_power_nominal_timeseries
-                ),
-                (
-                    der['power_per_unit_minimum']  # Take minimum, because load is negative power.
-                    * self.reactive_power_nominal_timeseries
-                )
-            ], axis='columns')
-        )
-        self.output_minimum_timeseries = (
-            pd.concat([
-                pd.Series(0.0, index=self.active_power_nominal_timeseries.index, name='state_of_charge'),
-                (
-                    der['power_per_unit_maximum']  # Take maximum, because load is negative power.
-                    * self.active_power_nominal_timeseries
-                ),
-                (
-                    der['power_per_unit_maximum']  # Take maximum, because load is negative power.
-                    * self.reactive_power_nominal_timeseries
-                )
-            ], axis='columns')
-        )
+        if self.is_thermal_grid_connected:
+            self.mapping_reactive_power_by_output.at['thermal_power', 'thermal_power'] = 1.0
 
 
 class FlexibleEVChargerModel(FlexibleDERModel):
@@ -1205,6 +875,12 @@
         # Get shorthand for DER data.
         der = der_data.ders.loc[self.der_name, :]
         der = pd.concat([der, der_data.der_definitions[der.at['definition_index']]])
+
+        # If connected to thermal grid, raise error.
+        if self.is_electric_grid_connected and self.is_thermal_grid_connected:
+            raise AssertionError(
+                f"Fixed EV charger '{self.der_name}' can only be connected to electric grid."
+            )
 
         # Instantiate indexes.
         self.states = pd.Index(['charged_energy'])
@@ -1266,7 +942,6 @@
         self.state_output_matrix = (
             pd.DataFrame(0.0, index=self.outputs, columns=self.states)
         )
->>>>>>> c17e5881
         self.state_output_matrix.at['charged_energy', 'charged_energy'] = 1.0
         self.control_output_matrix = (
             pd.DataFrame(0.0, index=self.outputs, columns=self.controls)
@@ -1347,53 +1022,16 @@
         # Get shorthand for DER data.
         der = der_data.ders.loc[self.der_name, :]
 
-        # Obtain grid connection flags.
-        # - Flexible generators are currently only implemented for electric grids.
-<<<<<<< HEAD
-        self.is_electric_grid_connected = pd.notnull(der.at['electric_grid_name'])
-        self.is_thermal_grid_connected = pd.notnull(der.at['thermal_grid_name'])
-
         # If connected to both electric and thermal grid, raise error.
         if self.is_electric_grid_connected and self.is_thermal_grid_connected:
             raise AssertionError(
                 f"Flexible load '{self.der_name}' can only be connected to either electric grid or thermal grid."
             )
-=======
-        self.is_thermal_grid_connected = False
->>>>>>> c17e5881
 
         # Obtain levelized cost of energy.
         self.marginal_cost = der.at['marginal_cost']
 
-<<<<<<< HEAD
         if self.is_electric_grid_connected:
-
-            # Construct nominal active and reactive power timeseries.
-            self.active_power_nominal_timeseries = (
-                der_data.der_definitions[der.at['definition_index']].loc[:, 'value'].copy().abs().rename('active_power')
-            )
-            self.reactive_power_nominal_timeseries = (
-                der_data.der_definitions[der.at['definition_index']].loc[:, 'value'].copy().abs().rename('reactive_power')
-            )
-            if 'per_unit' in der.at['definition_type']:
-                # If per unit definition, multiply nominal active / reactive power.
-                self.active_power_nominal_timeseries *= der.at['active_power_nominal']
-                self.reactive_power_nominal_timeseries *= der.at['reactive_power_nominal']
-            else:
-                self.active_power_nominal_timeseries *= np.sign(der.at['active_power_nominal'])
-                self.reactive_power_nominal_timeseries *= (
-                    np.sign(der.at['reactive_power_nominal'])
-                    * (
-                        der.at['reactive_power_nominal'] / der.at['active_power_nominal']
-                        if der.at['active_power_nominal'] != 0.0
-                        else 1.0
-                    )
-                )
-
-            # Construct nominal thermal power timeseries.
-            self.thermal_power_nominal_timeseries = (
-                pd.Series(0.0, index=self.timesteps, name='thermal_power')
-            )
 
             # Instantiate indexes.
             self.states = pd.Index(['_'])  # Define placeholder '_' to avoid issues in the optimization problem definition.
@@ -1431,12 +1069,74 @@
             self.disturbance_output_matrix = (
                 pd.DataFrame(0.0, index=self.outputs, columns=self.disturbances)
             )
-=======
-        # Instantiate indexes.
-        self.states = pd.Index(['_'])  # Define placeholder '_' to avoid issues in the optimization problem definition.
-        self.controls = pd.Index(['active_power'])
-        self.disturbances = pd.Index([])
-        self.outputs = pd.Index(['active_power', 'reactive_power'])
+
+            # Instantiate disturbance timeseries.
+            self.disturbance_timeseries = (
+                pd.DataFrame(0.0, index=self.active_power_nominal_timeseries.index, columns=self.disturbances)
+            )
+
+            # Construct output constraint timeseries
+            self.output_maximum_timeseries = (
+                pd.concat([
+                    self.active_power_nominal_timeseries,
+                    self.reactive_power_nominal_timeseries
+                ], axis='columns')
+            )
+            self.output_minimum_timeseries = (
+                pd.concat([
+                    0.0 * self.active_power_nominal_timeseries,
+                    0.0 * self.reactive_power_nominal_timeseries
+                ], axis='columns')
+            )
+
+        if self.is_thermal_grid_connected:
+
+            # Instantiate indexes.
+            self.states = pd.Index(['_'])  # Define placeholder '_' to avoid issues in the optimization problem definition.
+            self.controls = pd.Index(['thermal_power'])
+            self.disturbances = pd.Index([])
+            self.outputs = pd.Index(['thermal_power'])
+
+            # Instantiate initial state.
+            self.state_vector_initial = (
+                pd.Series(0.0, index=self.states)
+            )
+
+            # Instantiate state space matrices.
+            self.state_matrix = (
+                pd.DataFrame(0.0, index=self.states, columns=self.states)
+            )
+            self.control_matrix = (
+                pd.DataFrame(0.0, index=self.states, columns=self.controls)
+            )
+            self.disturbance_matrix = (
+                pd.DataFrame(0.0, index=self.states, columns=self.disturbances)
+            )
+            self.state_output_matrix = (
+                pd.DataFrame(0.0, index=self.outputs, columns=self.states)
+            )
+            self.control_output_matrix = (
+                pd.DataFrame(0.0, index=self.outputs, columns=self.controls)
+            )
+            self.control_output_matrix.at['thermal_power', 'thermal_power'] = 1.0
+
+            self.disturbance_output_matrix = (
+                pd.DataFrame(0.0, index=self.outputs, columns=self.disturbances)
+            )
+
+            # Instantiate disturbance timeseries.
+            self.disturbance_timeseries = (
+                pd.DataFrame(0.0, index=self.thermal_power_nominal_timeseries.index, columns=self.disturbances)
+            )
+
+            # Construct output constraint timeseries
+            self.output_maximum_timeseries = (
+                pd.DataFrame(self.thermal_power_nominal_timeseries, index=self.timesteps)
+            )
+
+            self.output_minimum_timeseries = (
+                pd.DataFrame(0.0 * self.thermal_power_nominal_timeseries, index=self.timesteps)
+            )
 
         # Define power mapping matrices.
         self.mapping_active_power_by_output = pd.DataFrame(0.0, index=['active_power'], columns=self.outputs)
@@ -1446,99 +1146,8 @@
         if self.is_electric_grid_connected:
             self.mapping_reactive_power_by_output.at['reactive_power', 'reactive_power'] = 1.0
         self.mapping_thermal_power_by_output = pd.DataFrame(0.0, index=['thermal_power'], columns=self.outputs)
-
-        # Instantiate initial state.
-        self.state_vector_initial = (
-            pd.Series(0.0, index=self.states)
-        )
->>>>>>> c17e5881
-
-            # Instantiate disturbance timeseries.
-            self.disturbance_timeseries = (
-                pd.DataFrame(0.0, index=self.active_power_nominal_timeseries.index, columns=self.disturbances)
-            )
-
-            # Construct output constraint timeseries
-            self.output_maximum_timeseries = (
-                pd.concat([
-                    self.active_power_nominal_timeseries,
-                    self.reactive_power_nominal_timeseries
-                ], axis='columns')
-            )
-            self.output_minimum_timeseries = (
-                pd.concat([
-                    0.0 * self.active_power_nominal_timeseries,
-                    0.0 * self.reactive_power_nominal_timeseries
-                ], axis='columns')
-            )
-
         if self.is_thermal_grid_connected:
-
-            # Construct nominal active and reactive power timeseries.
-            self.active_power_nominal_timeseries = (
-                pd.Series(0.0, index=self.timesteps, name='active_power')
-            )
-            self.reactive_power_nominal_timeseries = (
-                pd.Series(0.0, index=self.timesteps, name='reactive_power')
-            )
-
-            # Construct nominal thermal power timeseries.
-            self.thermal_power_nominal_timeseries = (
-                der_data.der_definitions[der.at['definition_index']].loc[:, 'value'].copy().abs().rename('thermal_power')
-            )
-
-            if 'per_unit' in der.at['definition_type']:
-                # If per unit definition, multiply nominal active / reactive power.
-                self.thermal_power_nominal_timeseries *= der.at['thermal_power_nominal']
-            else:
-                self.thermal_power_nominal_timeseries *= np.sign(der.at['thermal_power_nominal'])
-
-            # Instantiate indexes.
-            self.states = pd.Index(['_'])  # Define placeholder '_' to avoid issues in the optimization problem definition.
-            self.controls = pd.Index(['thermal_power'])
-            self.disturbances = pd.Index([])
-            self.outputs = pd.Index(['thermal_power'])
-
-            # Instantiate initial state.
-            self.state_vector_initial = (
-                pd.Series(0.0, index=self.states)
-            )
-
-            # Instantiate state space matrices.
-            self.state_matrix = (
-                pd.DataFrame(0.0, index=self.states, columns=self.states)
-            )
-            self.control_matrix = (
-                pd.DataFrame(0.0, index=self.states, columns=self.controls)
-            )
-            self.disturbance_matrix = (
-                pd.DataFrame(0.0, index=self.states, columns=self.disturbances)
-            )
-            self.state_output_matrix = (
-                pd.DataFrame(0.0, index=self.outputs, columns=self.states)
-            )
-            self.control_output_matrix = (
-                pd.DataFrame(0.0, index=self.outputs, columns=self.controls)
-            )
-            self.control_output_matrix.at['thermal_power', 'thermal_power'] = 1.0
-
-            self.disturbance_output_matrix = (
-                pd.DataFrame(0.0, index=self.outputs, columns=self.disturbances)
-            )
-
-            # Instantiate disturbance timeseries.
-            self.disturbance_timeseries = (
-                pd.DataFrame(0.0, index=self.thermal_power_nominal_timeseries.index, columns=self.disturbances)
-            )
-
-            # Construct output constraint timeseries
-            self.output_maximum_timeseries = (
-                pd.DataFrame(self.thermal_power_nominal_timeseries, index=self.timesteps)
-            )
-
-            self.output_minimum_timeseries = (
-                pd.DataFrame(0.0 * self.thermal_power_nominal_timeseries, index=self.timesteps)
-            )
+            self.mapping_reactive_power_by_output.at['thermal_power', 'thermal_power'] = 1.0
 
 
 class StorageModel(FlexibleDERModel):
@@ -1961,17 +1570,12 @@
             der_data: fledge.data_interface.DERData,
             der_name: str
     ):
-        """Construct flexible load model object by `der_data` and `der_name`."""
-
-        # Store DER name.
-        self.der_name = der_name
+
+        # Common initializations are implemented in parent class.
+        super().__init__(der_data, der_name)
 
         # Get shorthand for DER data.
         der = der_data.ders.loc[self.der_name, :]
-
-        # Obtain grid connection flags.
-        self.is_electric_grid_connected = pd.notnull(der.at['electric_grid_name'])
-        self.is_thermal_grid_connected = pd.notnull(der.at['thermal_grid_name'])
 
         # If not connected to both thermal grid and electric grid, raise error.
         if not (self.is_electric_grid_connected and self.is_thermal_grid_connected):
@@ -1985,38 +1589,25 @@
         # Store timesteps index.
         self.timesteps = der_data.scenario_data.timesteps
 
-        # Construct thermal, active and reactive power timeseries.
-        self.active_power_nominal_timeseries = (
-            der_data.der_definitions[der.at['definition_index']].loc[:, 'value'].copy().abs().rename('active_power')
-        )
-        self.reactive_power_nominal_timeseries = (
-            der_data.der_definitions[der.at['definition_index']].loc[:, 'value'].copy().abs().rename('reactive_power')
-        )
-        self.thermal_power_nominal_timeseries = (
-            pd.Series(self.active_power_nominal_timeseries * self.heat_pump_efficiency, index=self.timesteps, name='thermal_power')
-        )
-        if 'per_unit' in der.at['definition_type']:
-            # If per unit definition, multiply nominal active / reactive power.
-            self.active_power_nominal_timeseries *= der.at['active_power_nominal']
-            self.reactive_power_nominal_timeseries *= der.at['reactive_power_nominal']
-            self.thermal_power_nominal_timeseries *= der.at['thermal_power_nominal']
-        else:
-            self.active_power_nominal_timeseries *= np.sign(der.at['active_power_nominal'])
-            self.reactive_power_nominal_timeseries *= (
-                np.sign(der.at['reactive_power_nominal'])
-                * (
-                    der.at['reactive_power_nominal'] / der.at['active_power_nominal']
-                    if der.at['active_power_nominal'] != 0.0
-                    else 1.0
-                )
-            )
-            self.thermal_power_nominal_timeseries *= np.sign(der.at['thermal_power_nominal'])
+        # Manipulate thermal power timeseries.
+        self.thermal_power_nominal_timeseries *= self.heat_pump_efficiency
 
         # Instantiate indexes.
         self.states = pd.Index(['_'])  # Define placeholder '_' to avoid issues in the optimization problem definition.
         self.controls = pd.Index(['active_power'])
         self.disturbances = pd.Index([])
         self.outputs = pd.Index(['active_power', 'reactive_power', 'thermal_power'])
+
+        # Define power mapping matrices.
+        self.mapping_active_power_by_output = pd.DataFrame(0.0, index=['active_power'], columns=self.outputs)
+        if self.is_electric_grid_connected:
+            self.mapping_active_power_by_output.at['active_power', 'active_power'] = 1.0
+        self.mapping_reactive_power_by_output = pd.DataFrame(0.0, index=['reactive_power'], columns=self.outputs)
+        if self.is_electric_grid_connected:
+            self.mapping_reactive_power_by_output.at['reactive_power', 'reactive_power'] = 1.0
+        self.mapping_thermal_power_by_output = pd.DataFrame(0.0, index=['thermal_power'], columns=self.outputs)
+        if self.is_thermal_grid_connected:
+            self.mapping_reactive_power_by_output.at['thermal_power', 'thermal_power'] = 1.0
 
         # Instantiate initial state.
         self.state_vector_initial = (
@@ -2104,16 +1695,11 @@
             der_name: str
     ):
 
-        # Store DER name.
-        self.der_name = der_name
+        # Common initializations are implemented in parent class.
+        super().__init__(der_data, der_name)
 
         # Get shorthand for DER data.
         der = der_data.ders.loc[self.der_name, :]
-
-        # Obtain grid connection flags.
-        # - Flexible generators are currently only implemented for electric grids.
-        self.is_electric_grid_connected = pd.notnull(der.at['electric_grid_name'])
-        self.is_thermal_grid_connected = pd.notnull(der.at['thermal_grid_name'])
 
         # If not connected to both thermal grid and electric grid, raise error.
         if not (self.is_electric_grid_connected and self.is_thermal_grid_connected):
@@ -2131,40 +1717,26 @@
         self.thermal_efficiency = der.at['thermal_efficiency']
         self.electric_efficiency = der.at['electric_efficiency']
 
-        # Construct nominal thermal, active and reactive power timeseries.
-        self.active_power_nominal_timeseries = (
-            der_data.der_definitions[der.at['definition_index']].loc[:, 'value'].copy().abs().rename('active_power')
-            * (self.electric_efficiency / self.thermal_efficiency)
-        )
-        self.reactive_power_nominal_timeseries = (
-            der_data.der_definitions[der.at['definition_index']].loc[:, 'value'].copy().abs().rename('reactive_power')
-            * (self.electric_efficiency / self.thermal_efficiency)
-        )
-        self.thermal_power_nominal_timeseries = (
-            der_data.der_definitions[der.at['definition_index']].loc[:, 'value'].copy().abs().rename('thermal_power')
-        )
-        if 'per_unit' in der.at['definition_type']:
-            # If per unit definition, multiply nominal active / reactive power.
-            self.active_power_nominal_timeseries *= der.at['active_power_nominal']
-            self.reactive_power_nominal_timeseries *= der.at['reactive_power_nominal']
-            self.thermal_power_nominal_timeseries *= der.at['thermal_power_nominal']
-        else:
-            self.active_power_nominal_timeseries *= np.sign(der.at['active_power_nominal'])
-            self.reactive_power_nominal_timeseries *= (
-                np.sign(der.at['reactive_power_nominal'])
-                * (
-                    der.at['reactive_power_nominal'] / der.at['active_power_nominal']
-                    if der.at['active_power_nominal'] != 0.0
-                    else 1.0
-                )
-            )
-            self.thermal_power_nominal_timeseries *= np.sign(der.at['thermal_power_nominal'])
+        # Manipulate nominal active and reactive power timeseries.
+        self.active_power_nominal_timeseries *= (self.electric_efficiency / self.thermal_efficiency)
+        self.reactive_power_nominal_timeseries *= (self.electric_efficiency / self.thermal_efficiency)
 
         # Instantiate indexes.
         self.states = pd.Index(['_'])  # Define placeholder '_' to avoid issues in the optimization problem definition.
         self.controls = pd.Index(['active_power'])
         self.disturbances = pd.Index([])
         self.outputs = pd.Index(['active_power', 'reactive_power', 'thermal_power'])
+
+        # Define power mapping matrices.
+        self.mapping_active_power_by_output = pd.DataFrame(0.0, index=['active_power'], columns=self.outputs)
+        if self.is_electric_grid_connected:
+            self.mapping_active_power_by_output.at['active_power', 'active_power'] = 1.0
+        self.mapping_reactive_power_by_output = pd.DataFrame(0.0, index=['reactive_power'], columns=self.outputs)
+        if self.is_electric_grid_connected:
+            self.mapping_reactive_power_by_output.at['reactive_power', 'reactive_power'] = 1.0
+        self.mapping_thermal_power_by_output = pd.DataFrame(0.0, index=['thermal_power'], columns=self.outputs)
+        if self.is_thermal_grid_connected:
+            self.mapping_reactive_power_by_output.at['reactive_power', 'reactive_power'] = 1.0
 
         # Instantiate initial state.
         self.state_vector_initial = (
