"""Distributed energy resource (DER) models."""

from multimethod import multimethod
import numpy as np
import pandas as pd
import pyomo.environ as pyo
import scipy.constants
import typing
import datetime as dt

import fledge.config
import fledge.data_interface
import fledge.electric_grid_models
import fledge.thermal_grid_models
import fledge.utils
import bipmo.bipmo.biogas_plant_model

logger = fledge.config.get_logger(__name__)

# TODO: Validate model behavior for active / reactive nominal power defined as zero.


class DERModel(object):
    """DER model object."""

    der_name: str
    is_electric_grid_connected: np.bool
    is_thermal_grid_connected: np.bool
    timesteps: pd.Index
    active_power_nominal_timeseries: pd.Series
    reactive_power_nominal_timeseries: pd.Series
    thermal_power_nominal_timeseries: pd.Series

    # TODO: Define method templates.


class FixedDERModel(DERModel):
    """Fixed DER model object."""

    def define_optimization_variables(
            self,
            optimization_problem: pyo.ConcreteModel,
    ):

        # Fixed DERs have no optimization variables.
        pass

    def define_optimization_constraints(
            self,
            optimization_problem: pyo.ConcreteModel,
            electric_grid_model: fledge.electric_grid_models.ElectricGridModelDefault = None,
            power_flow_solution: fledge.electric_grid_models.PowerFlowSolution = None,
            thermal_grid_model: fledge.thermal_grid_models.ThermalGridModel = None,
            thermal_power_flow_solution: fledge.thermal_grid_models.ThermalPowerFlowSolution = None
    ):

        # Define connection constraints.
        if optimization_problem.find_component('der_model_constraints') is None:
            optimization_problem.der_model_constraints = pyo.ConstraintList()

        if (electric_grid_model is not None) and self.is_electric_grid_connected:
            der_index = int(fledge.utils.get_index(electric_grid_model.ders, der_name=self.der_name))
            der = electric_grid_model.ders[der_index]

            for timestep in self.timesteps:
                optimization_problem.der_model_constraints.add(
                    optimization_problem.der_active_power_vector_change[timestep, der]
                    ==
                    self.active_power_nominal_timeseries.at[timestep]
                    - np.real(
                        power_flow_solution.der_power_vector[der_index]
                    )
                )
                optimization_problem.der_model_constraints.add(
                    optimization_problem.der_reactive_power_vector_change[timestep, der]
                    ==
                    self.reactive_power_nominal_timeseries.at[timestep]
                    - np.imag(
                        power_flow_solution.der_power_vector[der_index]
                    )
                )

        if (thermal_grid_model is not None) and self.is_thermal_grid_connected:
            # TODO: Implement fixed load / fixed generator models for thermal grid.
            pass

    def define_optimization_objective(
            self,
            optimization_problem: pyo.ConcreteModel,
            price_timeseries: pd.DataFrame,
            electric_grid_model: fledge.electric_grid_models.ElectricGridModelDefault = None,
            thermal_grid_model: fledge.thermal_grid_models.ThermalGridModel = None,
    ):

        # Obtain timestep interval in hours, for conversion of power to energy.
        timestep_interval_hours = (self.timesteps[1] - self.timesteps[0]) / pd.Timedelta('1h')

        # Define objective.
        # TODO: Consider timestep interval.
        if optimization_problem.find_component('objective') is None:
            optimization_problem.objective = pyo.Objective(expr=0.0, sense=pyo.minimize)

        # Define objective for electric loads.
        # - If no electric grid model is given, defined here as cost of electric power supply at the DER node.
        # - Otherwise, defined as cost of electric supply at electric grid source node
        #   in `LinearElectricGridModel.define_optimization_objective`.
        # - This enables proper calculation of the DLMPs.
        if (electric_grid_model is None) and self.is_electric_grid_connected:
            optimization_problem.objective.expr += (
                sum(
                    -1.0
                    * price_timeseries.at[timestep, 'price_value']
                    * self.active_power_nominal_timeseries.at[timestep]
                    * timestep_interval_hours  # In Wh.
                    for timestep in self.timesteps
                )
            )

        # TODO: Define objective for thermal loads.
        # - If no thermal grid model is given, defined here as cost of thermal power supply at the DER node.
        # - Otherwise, defined as cost of thermal supply at thermal grid source node
        #   in `LinearThermalGridModel.define_optimization_objective`.
        # - This enables proper calculation of the DLMPs.
        if (thermal_grid_model is None) and self.is_thermal_grid_connected:
            pass

        # Define objective for electric generators.
        # - Always defined here as the cost of electric power generation at the DER node.
        if self.is_electric_grid_connected:
            if type(self) is FixedGeneratorModel:
                optimization_problem.objective.expr += (
                    sum(
                        self.marginal_cost
                        * self.active_power_nominal_timeseries.at[timestep]
                        * timestep_interval_hours  # In Wh.
                        for timestep in self.timesteps
                    )
                )

        # TODO: Define objective for thermal generators.
        # - Always defined here as the cost of thermal power generation at the DER node.
        if self.is_thermal_grid_connected:
            pass

    def get_optimization_results(
            self,
            optimization_problem: pyo.ConcreteModel
    ) -> fledge.data_interface.ResultsDict:

        # Fixed DERs have no optimization variables, therefore return empty results.
        return fledge.data_interface.ResultsDict()


class FixedLoadModel(FixedDERModel):
    """Fixed load model object."""

    def __init__(
            self,
            der_data: fledge.data_interface.DERData,
            der_name: str
    ):
        """Construct fixed load model object by `der_data` and `der_name`."""

        # Store DER name.
        self.der_name = der_name

        # Get shorthand for DER data.
        der = der_data.ders.loc[self.der_name, :]

        # Obtain grid connection flags.
        # - Fixed loads are currently only implemented for electric grids.
        self.is_electric_grid_connected = pd.notnull(der.at['electric_grid_name'])
        self.is_thermal_grid_connected = False

        # Store timesteps index.
        self.timesteps = der_data.scenario_data.timesteps

        # Construct nominal active and reactive power timeseries.
        self.active_power_nominal_timeseries = (
            der_data.der_definitions[der.at['definition_index']].loc[:, 'value'].copy().abs().rename('active_power')
        )
        self.reactive_power_nominal_timeseries = (
            der_data.der_definitions[der.at['definition_index']].loc[:, 'value'].copy().abs().rename('reactive_power')
            * der.at['reactive_power_nominal'] / der.at['active_power_nominal']
        )
        if 'per_unit' in der.at['definition_type']:
            # If per unit definition, multiply nominal active / reactive power.
            self.active_power_nominal_timeseries *= der.at['active_power_nominal']
            self.reactive_power_nominal_timeseries *= der.at['reactive_power_nominal']
        else:
            self.active_power_nominal_timeseries *= np.sign(der.at['active_power_nominal'])
            self.reactive_power_nominal_timeseries *= np.sign(der.at['reactive_power_nominal'])

        # Construct nominal thermal power timeseries.
        self.thermal_power_nominal_timeseries = (
            pd.Series(0.0, index=self.timesteps, name='thermal_power')
        )


class FixedEVChargerModel(FixedDERModel):
    """EV charger model object."""

    def __init__(
            self,
            der_data: fledge.data_interface.DERData,
            der_name: str
    ):
        """Construct EV charger model object by `der_data` and `der_name`."""

        # Store DER name.
        self.der_name = der_name

        # Get shorthand for DER data.
        der = der_data.ders.loc[self.der_name, :]

        # Obtain grid connection flags.
        # - EV chargers are currently only implemented for electric grids.
        self.is_electric_grid_connected = pd.notnull(der.at['electric_grid_name'])
        self.is_thermal_grid_connected = False

        # Store timesteps index.
        self.timesteps = der_data.scenario_data.timesteps

        # Construct nominal active and reactive power timeseries.
        self.active_power_nominal_timeseries = (
            der_data.der_definitions[der.at['definition_index']].loc[:, 'value'].copy().abs().rename('active_power')
        )
        self.reactive_power_nominal_timeseries = (
            der_data.der_definitions[der.at['definition_index']].loc[:, 'value'].copy().abs().rename('reactive_power')
            * der.at['reactive_power_nominal'] / der.at['active_power_nominal']
        )
        if 'per_unit' in der.at['definition_type']:
            # If per unit definition, multiply nominal active / reactive power.
            self.active_power_nominal_timeseries *= der.at['active_power_nominal']
            self.reactive_power_nominal_timeseries *= der.at['reactive_power_nominal']
        else:
            self.active_power_nominal_timeseries *= np.sign(der.at['active_power_nominal'])
            self.reactive_power_nominal_timeseries *= np.sign(der.at['reactive_power_nominal'])

        # Construct nominal thermal power timeseries.
        self.thermal_power_nominal_timeseries = (
            pd.Series(0.0, index=self.timesteps, name='thermal_power')
        )


class FixedGeneratorModel(FixedDERModel):
    """Fixed generator model object, representing a generic generator with fixed nominal output."""

    marginal_cost: np.float

    def __init__(
            self,
            der_data: fledge.data_interface.DERData,
            der_name: str
    ):

        # Store DER name.
        self.der_name = der_name

        # Get shorthand for DER data.
        der = der_data.ders.loc[self.der_name, :]

        # Obtain grid connection flags.
        # - Fixed generators are currently only implemented for electric grids.
        self.is_electric_grid_connected = pd.notnull(der.at['electric_grid_name'])
        self.is_thermal_grid_connected = False

        # Store timesteps index.
        self.timesteps = der_data.scenario_data.timesteps

<<<<<<< HEAD
        # Obtain marginal cost of energy.
        self.marginal_cost = fixed_generator.at['levelized_cost_of_energy']
=======
        # Obtain levelized cost of energy.
        self.marginal_cost = der.at['marginal_cost']
>>>>>>> cb4a0c0e

        # Construct nominal active and reactive power timeseries.
        self.active_power_nominal_timeseries = (
            der_data.der_definitions[der.at['definition_index']].loc[:, 'value'].copy().abs().rename('active_power')
        )
        self.reactive_power_nominal_timeseries = (
            der_data.der_definitions[der.at['definition_index']].loc[:, 'value'].copy().abs().rename('reactive_power')
            * der.at['reactive_power_nominal'] / der.at['active_power_nominal']
        )
        if 'per_unit' in der.at['definition_type']:
            # If per unit definition, multiply nominal active / reactive power.
            self.active_power_nominal_timeseries *= der.at['active_power_nominal']
            self.reactive_power_nominal_timeseries *= der.at['reactive_power_nominal']
        else:
            self.active_power_nominal_timeseries *= np.sign(der.at['active_power_nominal'])
            self.reactive_power_nominal_timeseries *= np.sign(der.at['reactive_power_nominal'])

        # Construct nominal thermal power timeseries.
        self.thermal_power_nominal_timeseries = (
            pd.Series(0.0, index=self.timesteps, name='thermal_power')
        )


class FlexibleDERModel(DERModel):
    """Flexible DER model, e.g., flexible load, object."""

    states: pd.Index
    controls: pd.Index
    disturbances: pd.Index
    outputs: pd.Index
    state_vector_initial: pd.Series
    state_matrix: pd.DataFrame
    control_matrix: pd.DataFrame
    disturbance_matrix: pd.DataFrame
    state_output_matrix: pd.DataFrame
    control_output_matrix: pd.DataFrame
    disturbance_output_matrix: pd.DataFrame
    disturbance_timeseries: pd.DataFrame
    output_maximum_timeseries: pd.DataFrame
    output_minimum_timeseries: pd.DataFrame

    def define_optimization_variables(
            self,
            optimization_problem: pyo.ConcreteModel,
    ):

        # Define variables.
        optimization_problem.state_vector = pyo.Var(self.timesteps, [self.der_name], self.states)
        optimization_problem.control_vector = pyo.Var(self.timesteps, [self.der_name], self.controls)
        optimization_problem.output_vector = pyo.Var(self.timesteps, [self.der_name], self.outputs)

    def define_optimization_constraints(
        self,
        optimization_problem: pyo.ConcreteModel,
        electric_grid_model: fledge.electric_grid_models.ElectricGridModelDefault = None,
        power_flow_solution: fledge.electric_grid_models.PowerFlowSolution = None,
        thermal_grid_model: fledge.thermal_grid_models.ThermalGridModel = None,
        thermal_power_flow_solution: fledge.thermal_grid_models.ThermalPowerFlowSolution = None
    ):

        # Define shorthand for indexing 't+1'.
        # - This implementation assumes that timesteps are always equally spaced.
        timestep_interval = self.timesteps[1] - self.timesteps[0]

        # Define constraints.
        if optimization_problem.find_component('der_model_constraints') is None:
            optimization_problem.der_model_constraints = pyo.ConstraintList()

        # Initial state.
        if type(self) is StorageModel:
            for state in self.states:
                # For storage model, initial state of charge is final state of charge.
                optimization_problem.der_model_constraints.add(
                    optimization_problem.state_vector[self.timesteps[0], self.der_name, state]
                    ==
                    sum(
                        self.state_matrix.at[state, state_other]
                        * optimization_problem.state_vector[self.timesteps[-1], self.der_name, state_other]
                        for state_other in self.states
                    )
                    + sum(
                        self.control_matrix.at[state, control]
                        * optimization_problem.control_vector[self.timesteps[-1], self.der_name, control]
                        for control in self.controls
                    )
                    + sum(
                        self.disturbance_matrix.at[state, disturbance]
                        * self.disturbance_timeseries.at[self.timesteps[-1], disturbance]
                        for disturbance in self.disturbances
                    )
                )
        else:
            for state in self.states:
                optimization_problem.der_model_constraints.add(
                    optimization_problem.state_vector[self.timesteps[0], self.der_name, state]
                    ==
                    self.state_vector_initial.at[state]
                )

        for timestep in self.timesteps[:-1]:

            # State equation.
            for state in self.states:
                optimization_problem.der_model_constraints.add(
                    optimization_problem.state_vector[timestep + timestep_interval, self.der_name, state]
                    ==
                    sum(
                        self.state_matrix.at[state, state_other]
                        * optimization_problem.state_vector[timestep, self.der_name, state_other]
                        for state_other in self.states
                    )
                    + sum(
                        self.control_matrix.at[state, control]
                        * optimization_problem.control_vector[timestep, self.der_name, control]
                        for control in self.controls
                    )
                    + sum(
                        self.disturbance_matrix.at[state, disturbance]
                        * self.disturbance_timeseries.at[timestep, disturbance]
                        for disturbance in self.disturbances
                    )
                )

        for timestep in self.timesteps:
            # Output equation.
            for output in self.outputs:
                optimization_problem.der_model_constraints.add(
                    optimization_problem.output_vector[timestep, self.der_name, output]
                    ==
                    sum(
                        self.state_output_matrix.at[output, state]
                        * optimization_problem.state_vector[timestep, self.der_name, state]
                        for state in self.states
                    )
                    + sum(
                        self.control_output_matrix.at[output, control]
                        * optimization_problem.control_vector[timestep, self.der_name, control]
                        for control in self.controls
                    )
                    + sum(
                        self.disturbance_output_matrix.at[output, disturbance]
                        * self.disturbance_timeseries.at[timestep, disturbance]
                        for disturbance in self.disturbances
                    )
                )

            # Output limits.
            for output in self.outputs:
                if type(self) is FlexibleBiogasPlantModel and self.chp_schedule is not None and 'active_power_Wel' in output:
                    for chp in self.CHP_list:
                        if chp in output and any(self.switches.str.contains(chp)):
                            optimization_problem.der_model_constraints.add(
                                optimization_problem.output_vector[timestep, self.der_name, output]
                                >=
                                self.output_minimum_timeseries.at[timestep, output]
                                * self.chp_schedule.loc[timestep, chp+'_switch']
                            )
                            optimization_problem.der_model_constraints.add(
                                optimization_problem.output_vector[timestep, self.der_name, output]
                                <=
                                self.output_maximum_timeseries.at[timestep, output]
                                * self.chp_schedule.loc[timestep, chp+'_switch']
                            )
                else:
                    optimization_problem.der_model_constraints.add(
                        optimization_problem.output_vector[timestep, self.der_name, output]
                        >=
                        self.output_minimum_timeseries.at[timestep, output]
                    )
                    optimization_problem.der_model_constraints.add(
                        optimization_problem.output_vector[timestep, self.der_name, output]
                        <=
                        self.output_maximum_timeseries.at[timestep, output]
                    )

        # Define connection constraints.
        if (electric_grid_model is not None) and self.is_electric_grid_connected:
            der_index = int(fledge.utils.get_index(electric_grid_model.ders, der_name=self.der_name))
            der = electric_grid_model.ders[der_index]

            if type(self) is FlexibleBuildingModel:
                for timestep in self.timesteps:
                    optimization_problem.der_model_constraints.add(
                        optimization_problem.der_active_power_vector_change[timestep, der]
                        ==
                        -1.0 * optimization_problem.output_vector[timestep, self.der_name, 'grid_electric_power']
                        - np.real(
                            power_flow_solution.der_power_vector[der_index]
                        )
                    )
                    optimization_problem.der_model_constraints.add(
                        optimization_problem.der_reactive_power_vector_change[timestep, der]
                        ==
                        -1.0 * (
                            optimization_problem.output_vector[timestep, self.der_name, 'grid_electric_power']
                            * np.tan(np.arccos(self.power_factor_nominal))
                        )
                        - np.imag(
                            power_flow_solution.der_power_vector[der_index]
                        )
                    )
            else:
                for timestep in self.timesteps:
                    optimization_problem.der_model_constraints.add(
                        optimization_problem.der_active_power_vector_change[timestep, der]
                        ==
                        optimization_problem.output_vector[timestep, self.der_name, 'active_power']
                        - np.real(
                            power_flow_solution.der_power_vector[der_index]
                        )
                    )
                    optimization_problem.der_model_constraints.add(
                        optimization_problem.der_reactive_power_vector_change[timestep, der]
                        ==
                        optimization_problem.output_vector[timestep, self.der_name, 'reactive_power']
                        - np.imag(
                            power_flow_solution.der_power_vector[der_index]
                        )
                    )

        if (thermal_grid_model is not None) and self.is_thermal_grid_connected:
            der_index = int(fledge.utils.get_index(thermal_grid_model.ders, der_name=self.der_name))
            der = thermal_grid_model.ders[der_index]

            if type(self) is FlexibleBuildingModel:
                for timestep in self.timesteps:
                    optimization_problem.der_model_constraints.add(
                        optimization_problem.der_thermal_power_vector[timestep, der]
                        ==
                        -1.0 * optimization_problem.output_vector[timestep, self.der_name, 'grid_thermal_power_cooling']
                    )
            elif type(self) is CoolingPlantModel or FlexibleBiogasPlantModel:
                for timestep in self.timesteps:
                    optimization_problem.der_model_constraints.add(
                        optimization_problem.der_thermal_power_vector[timestep, der]
                        ==
                        optimization_problem.output_vector[timestep, self.der_name, 'thermal_power']
                    )

    def define_optimization_objective(
            self,
            optimization_problem: pyo.ConcreteModel,
            price_timeseries: pd.DataFrame,
            electric_grid_model: fledge.electric_grid_models.ElectricGridModelDefault = None,
            thermal_grid_model: fledge.thermal_grid_models.ThermalGridModel = None,
    ):

        # Obtain timestep interval in hours, for conversion of power to energy.
        timestep_interval_hours = (self.timesteps[1] - self.timesteps[0]) / pd.Timedelta('1h')

        # Define objective.
        # TODO: Consider timestep interval.
        if optimization_problem.find_component('objective') is None:
            optimization_problem.objective = pyo.Objective(expr=0.0, sense=pyo.minimize)

        # Define objective for electric loads.
        # - If no electric grid model is given, defined here as cost of electric power supply at the DER node.
        # - Otherwise, defined as cost of electric supply at electric grid source node
        #   in `LinearElectricGridModel.define_optimization_objective`.
        # - This enables proper calculation of the DLMPs.
        if (electric_grid_model is None) and self.is_electric_grid_connected:
            if type(self) is FlexibleBuildingModel:
                optimization_problem.objective.expr += (
                    sum(
                        price_timeseries.at[timestep, 'price_value']
                        * optimization_problem.output_vector[timestep, self.der_name, 'grid_electric_power']
                        * timestep_interval_hours  # In Wh.
                        for timestep in self.timesteps
                    )
                )
            else:
                optimization_problem.objective.expr += (
                    sum(
                        -1.0
                        * price_timeseries.at[timestep, 'price_value']
                        * optimization_problem.output_vector[timestep, self.der_name, 'active_power']
                        * timestep_interval_hours  # In Wh.
                        for timestep in self.timesteps
                    )
                )

        # TODO: Define objective for thermal loads.
        # - If no thermal grid model is given, defined here as cost of thermal power supply at the DER node.
        # - Otherwise, defined as cost of thermal supply at thermal grid source node
        #   in `LinearThermalGridModel.define_optimization_objective`.
        # - This enables proper calculation of the DLMPs.
        if (thermal_grid_model is None) and self.is_thermal_grid_connected:
            pass

        # Define objective for electric generators.
        # - Always defined here as the cost of electric power generation at the DER node.
        if self.is_electric_grid_connected:
            if issubclass(type(self), FlexibleGeneratorModel):
                optimization_problem.objective.expr += (
                    sum(
                        self.marginal_cost
                        * optimization_problem.output_vector[timestep, self.der_name, 'active_power']
                        * timestep_interval_hours  # In Wh.
                        for timestep in self.timesteps
                    )
                )

        # TODO: Define objective for thermal generators.
        # - Always defined here as the cost of thermal power generation at the DER node.
        if self.is_thermal_grid_connected:
            pass

    def get_optimization_results(
            self,
            optimization_problem: pyo.ConcreteModel
    ) -> fledge.data_interface.ResultsDict:

        # Instantiate results variables.
        state_vector = pd.DataFrame(0.0, index=self.timesteps, columns=self.states)
        control_vector = pd.DataFrame(0.0, index=self.timesteps, columns=self.controls)
        output_vector = pd.DataFrame(0.0, index=self.timesteps, columns=self.outputs)

        # Obtain results.
        for timestep in self.timesteps:
            for state in self.states:
                state_vector.at[timestep, state] = (
                    optimization_problem.state_vector[timestep, self.der_name, state].value
                )
            for control in self.controls:
                control_vector.at[timestep, control] = (
                    optimization_problem.control_vector[timestep, self.der_name, control].value
                )
            for output in self.outputs:
                output_vector.at[timestep, output] = (
                    optimization_problem.output_vector[timestep, self.der_name, output].value
                )

        return fledge.data_interface.ResultsDict(
            state_vector=state_vector,
            control_vector=control_vector,
            output_vector=output_vector
        )


class FlexibleLoadModel(FlexibleDERModel):
    """Flexible load model object."""

    def __init__(
            self,
            der_data: fledge.data_interface.DERData,
            der_name: str
    ):
        """Construct flexible load model object by `der_data` and `der_name`."""

        # Store DER name.
        self.der_name = der_name

        # Get shorthand for DER data.
        der = der_data.ders.loc[self.der_name, :]

        # Obtain grid connection flags.
        # - Flexible loads are currently only implemented for electric grids.
        self.is_electric_grid_connected = pd.notnull(der.at['electric_grid_name'])
        self.is_thermal_grid_connected = False

        # Store timesteps index.
        self.timesteps = der_data.scenario_data.timesteps

        # Construct active and reactive power timeseries.
        self.active_power_nominal_timeseries = (
            der_data.der_definitions[der.at['definition_index']].loc[:, 'value'].copy().abs().rename('active_power')
        )
        self.reactive_power_nominal_timeseries = (
            der_data.der_definitions[der.at['definition_index']].loc[:, 'value'].copy().abs().rename('reactive_power')
            * der.at['reactive_power_nominal'] / der.at['active_power_nominal']
        )
        if 'per_unit' in der.at['definition_type']:
            # If per unit definition, multiply nominal active / reactive power.
            self.active_power_nominal_timeseries *= der.at['active_power_nominal']
            self.reactive_power_nominal_timeseries *= der.at['reactive_power_nominal']
        else:
            self.active_power_nominal_timeseries *= np.sign(der.at['active_power_nominal'])
            self.reactive_power_nominal_timeseries *= np.sign(der.at['reactive_power_nominal'])

        # Construct nominal thermal power timeseries.
        self.thermal_power_nominal_timeseries = (
            pd.Series(0.0, index=self.timesteps, name='thermal_power')
        )

        # Instantiate indexes.
        self.states = pd.Index(['state_of_charge'])
        self.controls = pd.Index(['active_power', 'reactive_power'])
        self.disturbances = pd.Index(['active_power'])
        self.outputs = pd.Index(['state_of_charge', 'active_power', 'reactive_power', 'power_factor_constant'])

        # Instantiate initial state.
        self.state_vector_initial = (
            pd.Series(0.0, index=self.states)
        )

        # Instantiate state space matrices.
        # TODO: Add shifting losses / self discharge.
        self.state_matrix = (
            pd.DataFrame(0.0, index=self.states, columns=self.states)
        )
        self.state_matrix.at['state_of_charge', 'state_of_charge'] = 1.0
        self.control_matrix = (
            pd.DataFrame(0.0, index=self.states, columns=self.controls)
        )
        self.control_matrix.at['state_of_charge', 'active_power'] = (
            1.0
            * der_data.scenario_data.scenario.at['timestep_interval']
            / der['active_power_nominal']
            / (der['energy_storage_capacity_per_unit'] * pd.Timedelta('1h'))
        )
        self.disturbance_matrix = (
            pd.DataFrame(0.0, index=self.states, columns=self.disturbances)
        )
        self.disturbance_matrix.at['state_of_charge', 'active_power'] = (
            -1.0
            * der_data.scenario_data.scenario.at['timestep_interval']
            / der['active_power_nominal']
            / (der['energy_storage_capacity_per_unit'] * pd.Timedelta('1h'))
        )
        self.state_output_matrix = (
            pd.DataFrame(0.0, index=self.outputs, columns=self.states)
        )
        self.state_output_matrix.at['state_of_charge', 'state_of_charge'] = 1.0
        self.control_output_matrix = (
            pd.DataFrame(0.0, index=self.outputs, columns=self.controls)
        )
        self.control_output_matrix.at['active_power', 'active_power'] = 1.0
        self.control_output_matrix.at['reactive_power', 'reactive_power'] = 1.0
        self.control_output_matrix.at['power_factor_constant', 'active_power'] = (
            -1.0 / der['active_power_nominal']
        )
        self.control_output_matrix.at['power_factor_constant', 'reactive_power'] = (
            1.0 / der['reactive_power_nominal']
        )
        self.disturbance_output_matrix = (
            pd.DataFrame(0.0, index=self.outputs, columns=self.disturbances)
        )

        # Instantiate disturbance timeseries.
        self.disturbance_timeseries = (
            self.active_power_nominal_timeseries.to_frame()
        )

        # Construct output constraint timeseries
        self.output_maximum_timeseries = (
            pd.concat([
                pd.Series(1.0, index=self.active_power_nominal_timeseries.index, name='state_of_charge'),
                (
                    der['power_per_unit_minimum']  # Take minimum, because load is negative power.
                    * self.active_power_nominal_timeseries
                ),
                (
                    der['power_per_unit_minimum']  # Take minimum, because load is negative power.
                    * self.reactive_power_nominal_timeseries
                ),
                pd.Series(0.0, index=self.active_power_nominal_timeseries.index, name='power_factor_constant')
            ], axis='columns')
        )
        self.output_minimum_timeseries = (
            pd.concat([
                pd.Series(0.0, index=self.active_power_nominal_timeseries.index, name='state_of_charge'),
                (
                    der['power_per_unit_maximum']  # Take maximum, because load is negative power.
                    * self.active_power_nominal_timeseries
                ),
                (
                    der['power_per_unit_maximum']  # Take maximum, because load is negative power.
                    * self.reactive_power_nominal_timeseries
                ),
                pd.Series(0.0, index=self.active_power_nominal_timeseries.index, name='power_factor_constant')
            ], axis='columns')
        )


class FlexibleGeneratorModel(FlexibleDERModel):
    """Fixed generator model object, representing a generic generator with fixed nominal output."""

    marginal_cost: np.float

    def __init__(
            self,
            der_data: fledge.data_interface.DERData,
            der_name: str
    ):

        # Store DER name.
        self.der_name = der_name

        # Get shorthand for DER data.
        der = der_data.ders.loc[self.der_name, :]

        # Obtain grid connection flags.
        # - Flexible generators are currently only implemented for electric grids.
        self.is_electric_grid_connected = pd.notnull(der.at['electric_grid_name'])
        self.is_thermal_grid_connected = False

        # Store timesteps index.
        self.timesteps = der_data.scenario_data.timesteps

<<<<<<< HEAD
        # Obtain marginal cost of energy.
        self.marginal_cost = flexible_generator.at['levelized_cost_of_energy']
=======
        # Obtain levelized cost of energy.
        self.marginal_cost = der.at['marginal_cost']
>>>>>>> cb4a0c0e

        # Construct nominal active and reactive power timeseries.
        self.active_power_nominal_timeseries = (
            der_data.der_definitions[der.at['definition_index']].loc[:, 'value'].copy().abs().rename('active_power')
        )
        self.reactive_power_nominal_timeseries = (
            der_data.der_definitions[der.at['definition_index']].loc[:, 'value'].copy().abs().rename('reactive_power')
            * der.at['reactive_power_nominal'] / der.at['active_power_nominal']
        )
        if 'per_unit' in der.at['definition_type']:
            # If per unit definition, multiply nominal active / reactive power.
            self.active_power_nominal_timeseries *= der.at['active_power_nominal']
            self.reactive_power_nominal_timeseries *= der.at['reactive_power_nominal']
        else:
            self.active_power_nominal_timeseries *= np.sign(der.at['active_power_nominal'])
            self.reactive_power_nominal_timeseries *= np.sign(der.at['reactive_power_nominal'])

        # Construct nominal thermal power timeseries.
        self.thermal_power_nominal_timeseries = (
            pd.Series(0.0, index=self.timesteps, name='thermal_power')
        )

        # Instantiate indexes.
        self.states = pd.Index([])
        self.controls = pd.Index(['active_power', 'reactive_power'])
        self.disturbances = pd.Index([])
        self.outputs = pd.Index(['active_power', 'reactive_power', 'power_factor_constant'])

        # Instantiate initial state.
        self.state_vector_initial = (
            pd.Series(0.0, index=self.states)
        )

        # Instantiate state space matrices.
        self.state_matrix = (
            pd.DataFrame(0.0, index=self.states, columns=self.states)
        )
        self.control_matrix = (
            pd.DataFrame(0.0, index=self.states, columns=self.controls)
        )
        self.disturbance_matrix = (
            pd.DataFrame(0.0, index=self.states, columns=self.disturbances)
        )
        self.state_output_matrix = (
            pd.DataFrame(0.0, index=self.outputs, columns=self.states)
        )
        self.control_output_matrix = (
            pd.DataFrame(0.0, index=self.outputs, columns=self.controls)
        )
        self.control_output_matrix.at['active_power', 'active_power'] = 1.0
        self.control_output_matrix.at['reactive_power', 'reactive_power'] = 1.0
        self.control_output_matrix.at['power_factor_constant', 'active_power'] = (
            -1.0 / der['active_power_nominal']
        )
        self.control_output_matrix.at['power_factor_constant', 'reactive_power'] = (
            1.0 / der['reactive_power_nominal']
        )
        self.disturbance_output_matrix = (
            pd.DataFrame(0.0, index=self.outputs, columns=self.disturbances)
        )

        # Instantiate disturbance timeseries.
        self.disturbance_timeseries = (
            pd.DataFrame(0.0, index=self.active_power_nominal_timeseries.index, columns=self.disturbances)
        )

        # Construct output constraint timeseries
        self.output_maximum_timeseries = (
            pd.concat([
                self.active_power_nominal_timeseries,
                self.reactive_power_nominal_timeseries,
                pd.Series(0.0, index=self.active_power_nominal_timeseries.index, name='power_factor_constant')
            ], axis='columns')
        )
        self.output_minimum_timeseries = (
            pd.concat([
                0.0 * self.active_power_nominal_timeseries,
                0.0 * self.reactive_power_nominal_timeseries,
                pd.Series(0.0, index=self.active_power_nominal_timeseries.index, name='power_factor_constant')
            ], axis='columns')
        )


class StorageModel(FlexibleDERModel):
    """Energy storage model object."""

    def __init__(
            self,
            der_data: fledge.data_interface.DERData,
            der_name: str
    ):

        # Store DER name.
        self.der_name = der_name

        # Get shorthand for DER data.
        der = der_data.ders.loc[self.der_name, :]

        # Obtain grid connection flags.
        # - Currently only implemented for electric grids.
        self.is_electric_grid_connected = pd.notnull(der.at['electric_grid_name'])
        self.is_thermal_grid_connected = False

        # Store timesteps index.
        self.timesteps = der_data.scenario_data.timesteps

        # Construct nominal active and reactive power timeseries.
        self.active_power_nominal_timeseries = (
            pd.Series(0.0, index=self.timesteps, name='active_power')
        )
        self.reactive_power_nominal_timeseries = (
            pd.Series(0.0, index=self.timesteps, name='reactive_power')
        )

        # Construct nominal thermal power timeseries.
        self.thermal_power_nominal_timeseries = (
            pd.Series(0.0, index=self.timesteps, name='thermal_power')
        )

        # Instantiate indexes.
        self.states = pd.Index(['state_of_charge'])
        self.controls = pd.Index(['active_power_charge', 'active_power_discharge', 'reactive_power'])
        self.disturbances = pd.Index([])
        self.outputs = (
            pd.Index([
                'state_of_charge', 'active_power_charge', 'active_power_discharge',
                'active_power', 'reactive_power', 'power_factor_constant'
            ])
        )

        # Instantiate initial state.
        self.state_vector_initial = (
            pd.Series(0.0, index=self.states)
        )

        # Instantiate state space matrices.
        self.state_matrix = (
            pd.DataFrame(0.0, index=self.states, columns=self.states)
        )
        self.state_matrix.at['state_of_charge', 'state_of_charge'] = (
            1.0
            - der['self_discharge_rate']
            * (der_data.scenario_data.scenario.at['timestep_interval'].seconds / 3600.0)
        )
        self.control_matrix = (
            pd.DataFrame(0.0, index=self.states, columns=self.controls)
        )
        self.control_matrix.at['state_of_charge', 'active_power_charge'] = (
            der['charging_efficiency']
            * der_data.scenario_data.scenario.at['timestep_interval']
            / der['active_power_nominal']
            / (der['energy_storage_capacity_per_unit'] * pd.Timedelta('1h'))
        )
        self.control_matrix.at['state_of_charge', 'active_power_discharge'] = (
            -1.0
            * der_data.scenario_data.scenario.at['timestep_interval']
            / der['active_power_nominal']
            / (der['energy_storage_capacity_per_unit'] * pd.Timedelta('1h'))
        )
        self.disturbance_matrix = (
            pd.DataFrame(0.0, index=self.states, columns=self.disturbances)
        )
        self.state_output_matrix = (
            pd.DataFrame(0.0, index=self.outputs, columns=self.states)
        )
        self.state_output_matrix.at['state_of_charge', 'state_of_charge'] = 1.0
        self.control_output_matrix = (
            pd.DataFrame(0.0, index=self.outputs, columns=self.controls)
        )
        self.control_output_matrix.at['active_power_charge', 'active_power_charge'] = 1.0
        self.control_output_matrix.at['active_power_discharge', 'active_power_discharge'] = 1.0
        self.control_output_matrix.at['active_power', 'active_power_charge'] = -1.0
        self.control_output_matrix.at['active_power', 'active_power_discharge'] = 1.0
        self.control_output_matrix.at['reactive_power', 'reactive_power'] = 1.0
        self.control_output_matrix.at['power_factor_constant', 'active_power_charge'] = (
            1.0 / der['active_power_nominal']
        )
        self.control_output_matrix.at['power_factor_constant', 'active_power_discharge'] = (
            -1.0 / der['active_power_nominal']
        )
        self.control_output_matrix.at['power_factor_constant', 'reactive_power'] = (
            1.0 / der['reactive_power_nominal']
        )
        self.disturbance_output_matrix = (
            pd.DataFrame(0.0, index=self.outputs, columns=self.disturbances)
        )

        # Instantiate disturbance timeseries.
        self.disturbance_timeseries = (
            pd.DataFrame(0.0, index=self.active_power_nominal_timeseries.index, columns=self.disturbances)
        )

        # Construct output constraint timeseries
        self.output_maximum_timeseries = (
            pd.concat([
                pd.Series(1.0, index=self.active_power_nominal_timeseries.index, name='state_of_charge'),
                pd.Series(np.inf, index=self.active_power_nominal_timeseries.index, name='active_power_charge'),
                pd.Series(np.inf, index=self.active_power_nominal_timeseries.index, name='active_power_discharge'),
                (
                    der['power_per_unit_maximum']
                    * der['active_power_nominal']
                    * pd.Series(1.0, index=self.active_power_nominal_timeseries.index, name='active_power')
                ),
                (
                    der['power_per_unit_maximum']
                    * der['reactive_power_nominal']
                    * pd.Series(1.0, index=self.active_power_nominal_timeseries.index, name='reactive_power')
                ),
                pd.Series(0.0, index=self.active_power_nominal_timeseries.index, name='power_factor_constant')
            ], axis='columns')
        )
        self.output_minimum_timeseries = (
            pd.concat([
                pd.Series(0.0, index=self.active_power_nominal_timeseries.index, name='state_of_charge'),
                pd.Series(0.0, index=self.active_power_nominal_timeseries.index, name='active_power_charge'),
                pd.Series(0.0, index=self.active_power_nominal_timeseries.index, name='active_power_discharge'),
                (
                    der['power_per_unit_minimum']
                    * der['active_power_nominal']
                    * pd.Series(1.0, index=self.active_power_nominal_timeseries.index, name='active_power')
                ),
                (
                    der['power_per_unit_minimum']
                    * der['reactive_power_nominal']
                    * pd.Series(1.0, index=self.active_power_nominal_timeseries.index, name='reactive_power')
                ),
                pd.Series(0.0, index=self.active_power_nominal_timeseries.index, name='power_factor_constant')
            ], axis='columns')
        )


class FlexibleBuildingModel(FlexibleDERModel):
    """Flexible load model object."""

    power_factor_nominal: np.float
    is_electric_grid_connected: np.bool
    is_thermal_grid_connected: np.bool

    def __init__(
            self,
            der_data: fledge.data_interface.DERData,
            der_name: str
    ):
        """Construct flexible building model object by `der_data` and `der_name`."""

        # Store DER name.
        self.der_name = der_name

        # Get shorthand for DER data.
        der = der_data.ders.loc[self.der_name, :]

        # Obtain grid connection flags.
        self.is_electric_grid_connected = pd.notnull(der.at['electric_grid_name'])
        self.is_thermal_grid_connected = pd.notnull(der.at['thermal_grid_name'])

        # Store timesteps.
        self.timesteps = der_data.scenario_data.timesteps

        # Obtain CoBMo building model.
        flexible_building_model = (
            fledge.utils.get_building_model(
                der.at['der_model_name'],
                timestep_start=der_data.scenario_data.scenario.at['timestep_start'],
                timestep_end=der_data.scenario_data.scenario.at['timestep_end'],
                timestep_interval=der_data.scenario_data.scenario.at['timestep_interval'],
                connect_electric_grid=self.is_electric_grid_connected,
                connect_thermal_grid_cooling=self.is_thermal_grid_connected
            )
        )

        # Obtain nominal power factor.
        if self.is_electric_grid_connected:
            self.power_factor_nominal = (
                np.cos(np.arctan(
                    der.at['reactive_power_nominal']
                    / der.at['active_power_nominal']
                ))
            )

        # TODO: Obtain proper nominal timseries for CoBMo models.

        # Construct nominal active and reactive power timeseries.
        self.active_power_nominal_timeseries = (
            pd.Series(1.0, index=self.timesteps, name='active_power')
            * (
                der.at['active_power_nominal']
                if pd.notnull(der.at['active_power_nominal'])
                else 0.0
            )
        )
        self.reactive_power_nominal_timeseries = (
            pd.Series(1.0, index=self.timesteps, name='reactive_power')
            * (
                der.at['reactive_power_nominal']
                if pd.notnull(der.at['reactive_power_nominal'])
                else 0.0
            )
        )

        # Construct nominal thermal power timeseries.
        self.thermal_power_nominal_timeseries = (
            pd.Series(1.0, index=self.timesteps, name='thermal_power')
            * (
                der.at['thermal_power_nominal']
                if pd.notnull(der.at['thermal_power_nominal'])
                else 0.0
            )
        )

        # Obtain indexes.
        self.states = flexible_building_model.states
        self.controls = flexible_building_model.controls
        self.disturbances = flexible_building_model.disturbances
        self.outputs = flexible_building_model.outputs

        # Obtain initial state.
        self.state_vector_initial = flexible_building_model.state_vector_initial

        # Obtain state space matrices.
        self.state_matrix = flexible_building_model.state_matrix
        self.control_matrix = flexible_building_model.control_matrix
        self.disturbance_matrix = flexible_building_model.disturbance_matrix
        self.state_output_matrix = flexible_building_model.state_output_matrix
        self.control_output_matrix = flexible_building_model.control_output_matrix
        self.disturbance_output_matrix = flexible_building_model.disturbance_output_matrix

        # Instantiate disturbance timeseries.
        self.disturbance_timeseries = flexible_building_model.disturbance_timeseries

        # Obtain output constraint timeseries.
        self.output_maximum_timeseries = flexible_building_model.output_constraint_timeseries_maximum
        self.output_minimum_timeseries = flexible_building_model.output_constraint_timeseries_minimum


class FlexibleBiogasPlantModel(FlexibleGeneratorModel):
    """Flexible Biogas plant model object."""

    power_factor_nominal: np.float
    switches: pd.Index = []
    chp_schedule: pd.DataFrame

    def __init__(
            self,
            der_data: fledge.data_interface.DERData,
            der_name: str
    ):

        # Store DER name.
        self.der_name = der_name

        self.is_thermal_grid_connected = False

        # Obtain biogas data by `der_name`.
        biogas_plant = der_data.biogas_plants.loc[der_name, :]

        # Store biogas scenario name
        self.scenario_name = biogas_plant['model_name']

        # Obtain grid connection flags.
        self.is_electric_grid_connected = pd.notnull(biogas_plant.at['electric_grid_name'])

        # Obtain bipmo biogas plant model.
        flexible_biogas_plant_model = (
            bipmo.bipmo.biogas_plant_model.BiogasModel(
                biogas_plant.at['model_name'],
                timestep_start=der_data.scenario_data.scenario.at['timestep_start'],
                timestep_end=der_data.scenario_data.scenario.at['timestep_end'],
                timestep_interval=der_data.scenario_data.scenario.at['timestep_interval'],
            )
        )

        # Store timesteps.
        self.timesteps = flexible_biogas_plant_model.timesteps
        self.timestep_interval = flexible_biogas_plant_model.timestep_interval
        self.timestep_end = flexible_biogas_plant_model.timestep_end

        # Construct nominal active and reactive power timeseries.
        self.active_power_nominal_timeseries = (
                pd.Series(1.0, index=self.timesteps, name='active_power')
                * (
                    biogas_plant.at['active_power_nominal']
                    if pd.notnull(biogas_plant.at['active_power_nominal'])
                    else 0.0
                )
        )
        self.reactive_power_nominal_timeseries = (
                pd.Series(1.0, index=self.timesteps, name='reactive_power')
                * (
                    biogas_plant.at['reactive_power_nominal']
                    if pd.notnull(biogas_plant.at['reactive_power_nominal'])
                    else 0.0
                )
        )

        # Obtain indexes.
        self.states = flexible_biogas_plant_model.states
        self.controls = flexible_biogas_plant_model.controls
        self.outputs = flexible_biogas_plant_model.outputs
        self.disturbances = flexible_biogas_plant_model.disturbances

        # Obtain switches to turn on/off CHPs
        self.switches = flexible_biogas_plant_model.switches

        # construct default chp schedule
        self.chp_schedule = pd.DataFrame(
            +1.0,
            self.timesteps,
            self.switches
        )

        # Obtain ramp information
        self.CHP_list = flexible_biogas_plant_model.CHP_list
        self.elec_cap_list = flexible_biogas_plant_model.elec_cap_list
        self.ramp_rate_list = flexible_biogas_plant_model.ramp_rate_list

        # Obtain digester information
        self.time_constant = flexible_biogas_plant_model.a1
        self.marginal_cost = flexible_biogas_plant_model.plant_feedstock.loc[
            self.scenario_name, 'cost_feedstock_euro_Wh']
        self.feedstock_limit_type = flexible_biogas_plant_model.plant_scenarios.loc[
            self.scenario_name, 'availability_limit_type']
        self.available_feedstock = flexible_biogas_plant_model.plant_scenarios.loc[
            self.scenario_name, 'availability_substrate_ton_per_year']

        # Obtain storage information
        self.SOC_end = flexible_biogas_plant_model.plant_storage.loc[self.scenario_name, 'SOC_end']
        self.SOC_min = flexible_biogas_plant_model.plant_storage.loc[self.scenario_name, 'SOC_min_m3']

        # Obtain initial state.
        self.state_vector_initial = flexible_biogas_plant_model.state_vector_initial

        # Obtain state space matrices.
        self.state_matrix = flexible_biogas_plant_model.state_matrix
        self.control_matrix = flexible_biogas_plant_model.control_matrix
        self.disturbance_matrix = flexible_biogas_plant_model.disturbance_matrix
        self.state_output_matrix = flexible_biogas_plant_model.state_output_matrix
        self.control_output_matrix = flexible_biogas_plant_model.control_output_matrix
        self.disturbance_output_matrix = flexible_biogas_plant_model.disturbance_output_matrix

        # Obtain disturbance timeseries
        self.disturbance_timeseries = flexible_biogas_plant_model.disturbance_timeseries

        # Obtain output constraint timeseries.
        self.output_maximum_timeseries = flexible_biogas_plant_model.output_constraint_timeseries_maximum
        self.output_minimum_timeseries = flexible_biogas_plant_model.output_constraint_timeseries_minimum

    def define_optimization_constraints(
        self,
        optimization_problem: pyo.ConcreteModel,
        electric_grid_model: fledge.electric_grid_models.ElectricGridModelDefault = None,
        power_flow_solution: fledge.electric_grid_models.PowerFlowSolution = None,
        thermal_grid_model: fledge.thermal_grid_models.ThermalGridModel = None,
        thermal_power_flow_solution: fledge.thermal_grid_models.ThermalPowerFlowSolution = None
    ):

        super().define_optimization_constraints(
            optimization_problem,
            electric_grid_model,
            power_flow_solution,
            thermal_grid_model,
            thermal_power_flow_solution
        )
        # Output limits.
        for timestep in self.timesteps:
            # Feedstock input limits (maximum daily or hourly feed-in depending on available feedstock).
            for control in self.controls:
                if self.feedstock_limit_type == 'daily':
                    if ('mass_flow' in control) and (timestep + dt.timedelta(days=1) - self.timestep_interval <= self.timestep_end):
                        optimization_problem.der_model_constraints.add(
                            sum(
                                self.timestep_interval.seconds *
                                optimization_problem.control_vector[timestep + i * self.timestep_interval, self.der_name, control]
                                for i in range(int(dt.timedelta(days=1)/self.timestep_interval))
                            )
                            <= self.available_feedstock * 1000/365
                        )
                elif self.feedstock_limit_type == 'hourly':
                    if ('mass_flow' in control) and (timestep + dt.timedelta(hours=1) - self.timestep_interval <= self.timestep_end):
                        optimization_problem.der_model_constraints.add(
                            sum(
                                self.timestep_interval.seconds *
                                optimization_problem.control_vector[
                                    timestep + i * self.timestep_interval, self.der_name, control]
                                for i in range(int(dt.timedelta(hours=1) / self.timestep_interval))
                            )
                            <= self.available_feedstock * 1000 / (365*24)
                        )

        # CHP Ramp rate constraints.
        for timestep in self.timesteps[:-1]:
            for output in self.outputs:
                for i in self.CHP_list:
                    if ('active_power' in output) and (i in output):
                        optimization_problem.der_model_constraints.add(
                            optimization_problem.output_vector[timestep + self.timestep_interval, self.der_name, output]
                            - optimization_problem.output_vector[timestep, self.der_name, output]
                            <=
                            self.ramp_rate_list.loc[i, 'ramp_rate_W_min'] * self.timestep_interval.seconds/60
                        )
                        optimization_problem.der_model_constraints.add(
                            optimization_problem.output_vector[timestep + self.timestep_interval, self.der_name, output]
                            - optimization_problem.output_vector[timestep, self.der_name, output]
                            >=
                            - self.ramp_rate_list.loc[i, 'ramp_rate_W_min'] * self.timestep_interval.seconds/60
                        )

        # Final SOC storage
        if self.SOC_end == 'init':
            # Final SOC greater or equal to initial SOC
            optimization_problem.der_model_constraints.add(
                optimization_problem.output_vector[self.timesteps[-1], self.der_name, self.scenario_name
                                                   + '_storage_content_m3']
                == self.state_vector_initial[self.scenario_name + '_storage_content_m3']
            )

    def define_optimization_objective(
            self,
            optimization_problem: pyo.ConcreteModel,
            price_timeseries: pd.DataFrame,
            electric_grid_model: fledge.electric_grid_models.ElectricGridModelDefault = None,
            thermal_grid_model: fledge.thermal_grid_models.ThermalGridModel = None,
    ):

        # FlexibleBiogasPlantModel has a custom function define_optimization_objective as it also requires a certain
        # amount of energy from the grid. The 'active power' (net power production) is multiplied with the power price
        # while the marginal cost of production is multiplied with the CHPs' active power output

        # Obtain timestep interval in hours, for conversion of power to energy.
        timestep_interval_hours = (self.timesteps[1] - self.timesteps[0]) / pd.Timedelta('1h')

        # Define objective.
        # TODO: Consider timestep interval.
        if optimization_problem.find_component('objective') is None:
            optimization_problem.objective = pyo.Objective(expr=0.0, sense=pyo.minimize)

        # Define objective for electric loads.
        # - If no electric grid model is given, defined here as cost of electric power supply at the DER node.
        # - Otherwise, defined as cost of electric supply at electric grid source node
        #   in `LinearElectricGridModel.define_optimization_objective`.
        # - This enables proper calculation of the DLMPs.
        if (electric_grid_model is None) and self.is_electric_grid_connected:
            optimization_problem.objective.expr += (
                sum(
                    -1.0
                    * price_timeseries.at[timestep, 'price_value']
                    * optimization_problem.output_vector[timestep, self.der_name, 'active_power']
                    * timestep_interval_hours  # In Wh.
                    for timestep in self.timesteps
                )
            )

        # TODO: Define objective for thermal loads.
        # - If no thermal grid model is given, defined here as cost of thermal power supply at the DER node.
        # - Otherwise, defined as cost of thermal supply at thermal grid source node
        #   in `LinearThermalGridModel.define_optimization_objective`.
        # - This enables proper calculation of the DLMPs.
        if (thermal_grid_model is None) and self.is_thermal_grid_connected:
            pass

        # Define objective for electric generators.
        # - Always defined here as the cost of electric power generation at the DER node.
        if self.is_electric_grid_connected:
            optimization_problem.objective.expr += (
                sum(
                    self.marginal_cost
                    * sum(
                        optimization_problem.output_vector[timestep, self.der_name, output]
                        for output in self.outputs if 'active_power' in output and 'CHP' in output
                    )
                    * timestep_interval_hours  # In Wh.
                    for timestep in self.timesteps

                )
            )

        # TODO: Define objective for thermal generators.
        # - Always defined here as the cost of thermal power generation at the DER node.
        if self.is_thermal_grid_connected:
            pass


class CoolingPlantModel(FlexibleDERModel):
    """Cooling plant model object."""

    cooling_plant_efficiency: np.float

    def __init__(
            self,
            der_data: fledge.data_interface.DERData,
            der_name: str
    ):
        """Construct flexible load model object by `der_data` and `der_name`."""

        # Store DER name.
        self.der_name = der_name

        # Get shorthand for DER data.
        der = der_data.ders.loc[self.der_name, :].copy()
        der = pd.concat([der, der_data.der_definitions[der.at['definition_index']]])

        # Obtain grid connection flags.
        self.is_electric_grid_connected = pd.notnull(der.at['electric_grid_name'])
        self.is_thermal_grid_connected = pd.notnull(der.at['thermal_grid_name'])
        # Cooling plant must be connected to both thermal grid and electric grid.
        try:
            assert self.is_electric_grid_connected and self.is_thermal_grid_connected
        except AssertionError:
            logger.error(f"Cooling plant '{self.der_name}' must be connected to both thermal grid and electric grid")
            raise

        # Obtain cooling plant efficiency.
        # TODO: Enable consideration for dynamic wet bulb temperature.
        ambient_air_wet_bulb_temperature = (
            der.at['cooling_tower_set_reference_temperature_wet_bulb']
        )
        condensation_temperature = (
            der.at['cooling_tower_set_reference_temperature_condenser_water']
            + (
                der.at['cooling_tower_set_reference_temperature_slope']
                * (
                    ambient_air_wet_bulb_temperature
                    - der.at['cooling_tower_set_reference_temperature_wet_bulb']
                )
            )
            + der.at['condenser_water_temperature_difference']
            + der.at['chiller_set_condenser_minimum_temperature_difference']
            + 273.15
        )
        chiller_inverse_coefficient_of_performance = (
            (
                (
                    condensation_temperature
                    / der.at['chiller_set_evaporation_temperature']
                )
                - 1.0
            )
            * (
                der.at['chiller_set_beta']
                + 1.0
            )
        )
        evaporator_pump_specific_electric_power = (
            (1.0 / der.at['plant_pump_efficiency'])
            * scipy.constants.value('standard acceleration of gravity')
            * der.at['water_density']
            * der.at['evaporator_pump_head']
            / (
                der.at['water_density']
                * der.at['enthalpy_difference_distribution_water']
            )
        )
        condenser_specific_thermal_power = (
            1.0 + chiller_inverse_coefficient_of_performance
        )
        condenser_pump_specific_electric_power = (
            (1.0 / der.at['plant_pump_efficiency'])
            * scipy.constants.value('standard acceleration of gravity')
            * der.at['water_density']
            * der.at['condenser_pump_head']
            * condenser_specific_thermal_power
            / (
                der.at['water_density']
                * der.at['condenser_water_enthalpy_difference']
            )
        )
        cooling_tower_ventilation_specific_electric_power = (
            der.at['cooling_tower_set_ventilation_factor']
            * condenser_specific_thermal_power
        )
        self.cooling_plant_efficiency = (
            1.0 / sum([
                chiller_inverse_coefficient_of_performance,
                evaporator_pump_specific_electric_power,
                condenser_pump_specific_electric_power,
                cooling_tower_ventilation_specific_electric_power
            ])
        )

        # Store timesteps index.
        self.timesteps = der_data.scenario_data.timesteps

        # Construct active and reactive power timeseries.
        self.active_power_nominal_timeseries = (
            pd.Series(0.0, index=self.timesteps, name='active_power')
        )
        self.reactive_power_nominal_timeseries = (
            pd.Series(0.0, index=self.timesteps, name='reactive_power')
        )

        # Construct nominal thermal power timeseries.
        self.thermal_power_nominal_timeseries = (
            pd.Series(0.0, index=self.timesteps, name='thermal_power')
        )

        # Instantiate indexes.
        self.states = pd.Index([])
        self.controls = pd.Index(['active_power'])
        self.disturbances = pd.Index([])
        self.outputs = pd.Index(['active_power', 'reactive_power', 'thermal_power'])

        # Instantiate initial state.
        self.state_vector_initial = (
            pd.Series(0.0, index=self.states)
        )

        # Instantiate state space matrices.
        self.state_matrix = (
            pd.DataFrame(0.0, index=self.states, columns=self.states)
        )
        self.control_matrix = (
            pd.DataFrame(0.0, index=self.states, columns=self.controls)
        )
        self.disturbance_matrix = (
            pd.DataFrame(0.0, index=self.states, columns=self.disturbances)
        )
        self.state_output_matrix = (
            pd.DataFrame(0.0, index=self.outputs, columns=self.states)
        )
        self.control_output_matrix = (
            pd.DataFrame(0.0, index=self.outputs, columns=self.controls)
        )
        self.control_output_matrix.at['active_power', 'active_power'] = 1.0
        self.control_output_matrix.at['reactive_power', 'active_power'] = (
            der.at['reactive_power_nominal']
            / der.at['active_power_nominal']
        )
        self.control_output_matrix.at['thermal_power', 'active_power'] = -1.0 * self.cooling_plant_efficiency
        self.disturbance_output_matrix = (
            pd.DataFrame(0.0, index=self.outputs, columns=self.disturbances)
        )

        # Instantiate disturbance timeseries.
        self.disturbance_timeseries = (
            pd.DataFrame(0.0, index=self.timesteps, columns=self.disturbances)
        )

        # Construct output constraint timeseries
        self.output_maximum_timeseries = (
            pd.DataFrame(
                [[0.0, 0.0, der.at['thermal_power_nominal']]],
                index=self.timesteps,
                columns=self.outputs
            )
        )
        self.output_minimum_timeseries = (
            pd.DataFrame(
                [[der.at['active_power_nominal'], der.at['reactive_power_nominal'], 0.0]],
                index=self.timesteps,
                columns=self.outputs
            )
        )


class DERModelSet(object):
    """DER model set object."""

    timesteps: pd.Index
    der_names: pd.Index
    fixed_der_names: pd.Index
    flexible_der_names: pd.Index
    der_models: typing.Dict[str, DERModel]
    fixed_der_models: typing.Dict[str, FixedDERModel]
    flexible_der_models: typing.Dict[str, FlexibleDERModel]
    states: pd.Index
    controls: pd.Index
    outputs: pd.Index

    def __init__(
            self,
            scenario_name: str
    ):

        # Obtain data.
        scenario_data = fledge.data_interface.ScenarioData(scenario_name)
        der_data = fledge.data_interface.DERData(scenario_name)

        # Obtain timesteps.
        self.timesteps = scenario_data.timesteps

        # Obtain DER names.
        self.der_names = der_data.ders.index
        self.fixed_der_names = (
            der_data.ders.index[
                der_data.ders.loc[:, 'der_type'].isin(
                    ['fixed_load', 'fixed_generator', 'fixed_ev_charger']
                )
            ]
        )
        self.flexible_der_names = (
<<<<<<< HEAD
            pd.Index(pd.concat([
                der_data.flexible_loads['der_name'],
                der_data.flexible_generators['der_name'],
                der_data.flexible_buildings['der_name'],
                der_data.cooling_plants['der_name'],
                der_data.biogas_plants['der_name']
            ]))
        )
        self.der_names = (
            self.fixed_der_names.append(self.flexible_der_names)
=======
            der_data.ders.index[
                der_data.ders.loc[:, 'der_type'].isin(
                    ['flexible_load', 'flexible_generator', 'storage', 'flexible_building', 'cooling_plant']
                )
            ]
>>>>>>> cb4a0c0e
        )

        # Obtain models.
        self.der_models = dict.fromkeys(self.der_names)
        self.fixed_der_models = dict.fromkeys(self.fixed_der_names)
        self.flexible_der_models = dict.fromkeys(self.flexible_der_names)
        for der_name in self.der_names:
            if der_data.ders.at[der_name, 'der_type'] == 'fixed_load':
                self.der_models[der_name] = self.fixed_der_models[der_name] = (
                    fledge.der_models.FixedLoadModel(der_data, der_name)
                )
            elif der_data.ders.at[der_name, 'der_type'] == 'fixed_ev_charger':
                self.der_models[der_name] = self.fixed_der_models[der_name] = (
                    fledge.der_models.FixedEVChargerModel(der_data, der_name)
                )
            elif der_data.ders.at[der_name, 'der_type'] == 'fixed_generator':
                self.der_models[der_name] = self.fixed_der_models[der_name] = (
                    fledge.der_models.FixedGeneratorModel(der_data, der_name)
                )
            elif der_data.ders.at[der_name, 'der_type'] == 'flexible_load':
                self.der_models[der_name] = self.flexible_der_models[der_name] = (
                    fledge.der_models.FlexibleLoadModel(der_data, der_name)
                )
            elif der_data.ders.at[der_name, 'der_type'] == 'flexible_generator':
                self.der_models[der_name] = self.flexible_der_models[der_name] = (
                    fledge.der_models.FlexibleGeneratorModel(der_data, der_name)
                )
            elif der_data.ders.at[der_name, 'der_type'] == 'storage':
                self.der_models[der_name] = self.flexible_der_models[der_name] = (
                    fledge.der_models.StorageModel(der_data, der_name)
                )
            elif der_data.ders.at[der_name, 'der_type'] == 'flexible_building':
                self.der_models[der_name] = self.flexible_der_models[der_name] = (
                    fledge.der_models.FlexibleBuildingModel(der_data, der_name)
                )
            elif der_data.ders.at[der_name, 'der_type'] == 'cooling_plant':
                self.der_models[der_name] = self.flexible_der_models[der_name] = (
                    fledge.der_models.CoolingPlantModel(der_data, der_name)
                )
            elif der_name in der_data.biogas_plants['der_name']:
                self.der_models[der_name] = self.flexible_der_models[der_name] = (
                    fledge.der_models.FlexibleBiogasPlantModel(der_data, der_name)
                )
            else:
                logger.error(f"Cannot determine type of DER: {der_name}")
                raise ValueError

        # Obtain flexible DER state space indexes.
        self.states = (
            pd.MultiIndex.from_tuples([
                (der_name, state)
                for der_name in self.flexible_der_names
                for state in self.flexible_der_models[der_name].states
            ])
            if len(self.flexible_der_names) > 0 else pd.Index([])
        )
        self.controls = (
            pd.MultiIndex.from_tuples([
                (der_name, control)
                for der_name in self.flexible_der_names
                for control in self.flexible_der_models[der_name].controls
            ])
            if len(self.flexible_der_names) > 0 else pd.Index([])
        )
        self.outputs = (
            pd.MultiIndex.from_tuples([
                (der_name, output)
                for der_name in self.flexible_der_names
                for output in self.flexible_der_models[der_name].outputs
            ])
            if len(self.flexible_der_names) > 0 else pd.Index([])
        )

    def define_optimization_variables(
            self,
            optimization_problem: pyo.ConcreteModel
    ):

        # Define flexible DER variables.
        optimization_problem.state_vector = pyo.Var(self.timesteps, self.states.tolist())
        optimization_problem.control_vector = pyo.Var(self.timesteps, self.controls.tolist())
        optimization_problem.output_vector = pyo.Var(self.timesteps, self.outputs.tolist())

    def define_optimization_constraints(
            self,
            optimization_problem: pyo.ConcreteModel,
            electric_grid_model: fledge.electric_grid_models.ElectricGridModelDefault = None,
            power_flow_solution: fledge.electric_grid_models.PowerFlowSolution = None,
            thermal_grid_model: fledge.thermal_grid_models.ThermalGridModel = None,
            thermal_power_flow_solution: fledge.thermal_grid_models.ThermalPowerFlowSolution = None
    ):

        # Define DER constraints for each DER.
        for der_name in self.der_names:
            self.der_models[der_name].define_optimization_constraints(
                optimization_problem,
                electric_grid_model,
                power_flow_solution,
                thermal_grid_model,
                thermal_power_flow_solution
            )

    def define_optimization_objective(
            self,
            optimization_problem: pyo.ConcreteModel,
            price_timeseries: pd.DataFrame,
            electric_grid_model: fledge.electric_grid_models.ElectricGridModelDefault = None,
            thermal_grid_model: fledge.thermal_grid_models.ThermalGridModel = None,
    ):

        # Define objective for each DER.
        for der_name in self.der_names:
            self.der_models[der_name].define_optimization_objective(
                optimization_problem,
                price_timeseries,
                electric_grid_model,
                thermal_grid_model
            )

    def get_optimization_results(
            self,
            optimization_problem: pyo.ConcreteModel
    ) -> fledge.data_interface.ResultsDict:

        # Instantiate results variables.
        state_vector = pd.DataFrame(0.0, index=self.timesteps, columns=self.states)
        control_vector = pd.DataFrame(0.0, index=self.timesteps, columns=self.controls)
        output_vector = pd.DataFrame(0.0, index=self.timesteps, columns=self.outputs)

        # Obtain results.
        for timestep in self.timesteps:
            for state in self.states:
                state_vector.at[timestep, state] = (
                    optimization_problem.state_vector[timestep, state].value
                )
            for control in self.controls:
                control_vector.at[timestep, control] = (
                    optimization_problem.control_vector[timestep, control].value
                )
            for output in self.outputs:
                output_vector.at[timestep, output] = (
                    optimization_problem.output_vector[timestep, output].value
                )

        return fledge.data_interface.ResultsDict(
            state_vector=state_vector,
            control_vector=control_vector,
            output_vector=output_vector
        )<|MERGE_RESOLUTION|>--- conflicted
+++ resolved
@@ -268,13 +268,8 @@
         # Store timesteps index.
         self.timesteps = der_data.scenario_data.timesteps
 
-<<<<<<< HEAD
-        # Obtain marginal cost of energy.
-        self.marginal_cost = fixed_generator.at['levelized_cost_of_energy']
-=======
         # Obtain levelized cost of energy.
         self.marginal_cost = der.at['marginal_cost']
->>>>>>> cb4a0c0e
 
         # Construct nominal active and reactive power timeseries.
         self.active_power_nominal_timeseries = (
@@ -399,6 +394,7 @@
                 )
 
         for timestep in self.timesteps:
+
             # Output equation.
             for output in self.outputs:
                 optimization_problem.der_model_constraints.add(
@@ -774,13 +770,8 @@
         # Store timesteps index.
         self.timesteps = der_data.scenario_data.timesteps
 
-<<<<<<< HEAD
-        # Obtain marginal cost of energy.
-        self.marginal_cost = flexible_generator.at['levelized_cost_of_energy']
-=======
         # Obtain levelized cost of energy.
         self.marginal_cost = der.at['marginal_cost']
->>>>>>> cb4a0c0e
 
         # Construct nominal active and reactive power timeseries.
         self.active_power_nominal_timeseries = (
@@ -1570,24 +1561,16 @@
             ]
         )
         self.flexible_der_names = (
-<<<<<<< HEAD
-            pd.Index(pd.concat([
-                der_data.flexible_loads['der_name'],
-                der_data.flexible_generators['der_name'],
-                der_data.flexible_buildings['der_name'],
-                der_data.cooling_plants['der_name'],
-                der_data.biogas_plants['der_name']
-            ]))
-        )
-        self.der_names = (
-            self.fixed_der_names.append(self.flexible_der_names)
-=======
             der_data.ders.index[
                 der_data.ders.loc[:, 'der_type'].isin(
-                    ['flexible_load', 'flexible_generator', 'storage', 'flexible_building', 'cooling_plant']
+                    ['flexible_load',
+                     'flexible_generator',
+                     'storage',
+                     'flexible_building',
+                     'cooling_plant',
+                     'biogas_plant']
                 )
             ]
->>>>>>> cb4a0c0e
         )
 
         # Obtain models.
@@ -1627,7 +1610,7 @@
                 self.der_models[der_name] = self.flexible_der_models[der_name] = (
                     fledge.der_models.CoolingPlantModel(der_data, der_name)
                 )
-            elif der_name in der_data.biogas_plants['der_name']:
+            elif der_data.ders.at[der_name, 'der_type'] == 'biogas_plant':
                 self.der_models[der_name] = self.flexible_der_models[der_name] = (
                     fledge.der_models.FlexibleBiogasPlantModel(der_data, der_name)
                 )
