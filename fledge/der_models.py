--- conflicted
+++ resolved
@@ -632,26 +632,16 @@
         self.active_power_nominal_timeseries = (
             pd.Series(1.0, index=self.timesteps)
             * (
-<<<<<<< HEAD
-                flexible_building.at['active_power']
-                if pd.notnull(flexible_building.at['active_power'])
-=======
                 flexible_building.at['active_power_nominal']
                 if pd.notnull(flexible_building.at['active_power_nominal'])
->>>>>>> 075aab28
                 else 0.0
             )
         )
         self.reactive_power_nominal_timeseries = (
             pd.Series(1.0, index=self.timesteps)
             * (
-<<<<<<< HEAD
-                flexible_building.at['reactive_power']
-                if pd.notnull(flexible_building.at['reactive_power'])
-=======
                 flexible_building.at['reactive_power_nominal']
                 if pd.notnull(flexible_building.at['reactive_power_nominal'])
->>>>>>> 075aab28
                 else 0.0
             )
         )
