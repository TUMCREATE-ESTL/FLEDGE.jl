"""Thermal grid models module."""

import cvxpy as cp
from multimethod import multimethod
import numpy as np
import pandas as pd
import scipy.constants
import scipy.sparse
import scipy.sparse.linalg

import fledge.config
import fledge.data_interface
import fledge.utils

logger = fledge.config.get_logger(__name__)


class ThermalGridModel(object):
    """Thermal grid model object."""

    node_names: pd.Index
    line_names: pd.Index
    der_names: pd.Index
    der_types: pd.Index
    nodes: pd.Index
    branches: pd.Index
    ders = pd.Index
    branch_node_incidence_matrix: scipy.sparse.spmatrix
    der_node_incidence_matrix: scipy.sparse.spmatrix
    der_thermal_power_vector_reference: np.ndarray
    branch_flow_vector_reference: np.ndarray
    node_head_vector_reference: np.ndarray

    def __init__(
            self,
            scenario_name: str
    ):

        # Obtain thermal grid data.
        thermal_grid_data = fledge.data_interface.ThermalGridData(scenario_name)

        # Obtain node / line / DER names.
        self.node_names = pd.Index(thermal_grid_data.thermal_grid_nodes['node_name'])
        self.line_names = pd.Index(thermal_grid_data.thermal_grid_lines['line_name'])
        self.der_names = pd.Index(thermal_grid_data.thermal_grid_ders['der_name'])
        self.der_types = pd.Index(thermal_grid_data.thermal_grid_ders['der_type']).unique()

        # Obtain node / branch / DER index set.
        nodes = (
            pd.concat([
                thermal_grid_data.thermal_grid_nodes.loc[:, 'node_name'].apply(
                    # Obtain `node_type` column.
                    lambda value:
                    'source' if value == thermal_grid_data.thermal_grid.at['source_node_name']
                    else 'no_source'
                ).rename('node_type'),
                thermal_grid_data.thermal_grid_nodes.loc[:, 'node_name']
            ], axis='columns')
        )
        self.nodes = pd.MultiIndex.from_frame(nodes)
        self.branches = self.line_names.rename('branch_name')
        self.ders = pd.MultiIndex.from_frame(thermal_grid_data.thermal_grid_ders[['der_type', 'der_name']])

        # Define branch to node incidence matrix.
        self.branch_node_incidence_matrix = (
            scipy.sparse.dok_matrix((len(self.nodes), len(self.branches)), dtype=int)
        )
        for node_index, node_name in enumerate(self.nodes.get_level_values('node_name')):
            for branch_index, branch in enumerate(self.branches):
                if node_name == thermal_grid_data.thermal_grid_lines.at[branch, 'node_1_name']:
                    self.branch_node_incidence_matrix[node_index, branch_index] += +1.0
                elif node_name == thermal_grid_data.thermal_grid_lines.at[branch, 'node_2_name']:
                    self.branch_node_incidence_matrix[node_index, branch_index] += -1.0
        self.branch_node_incidence_matrix = self.branch_node_incidence_matrix.tocsr()

        # Define DER to node incidence matrix.
        self.der_node_incidence_matrix = (
            scipy.sparse.dok_matrix((len(self.nodes), len(self.ders)), dtype=int)
        )
        for node_index, node_name in enumerate(self.nodes.get_level_values('node_name')):
            for der_index, der_name in enumerate(self.der_names):
                if node_name == thermal_grid_data.thermal_grid_ders.at[der_name, 'node_name']:
                    self.der_node_incidence_matrix[node_index, der_index] = 1.0
        self.der_node_incidence_matrix = self.der_node_incidence_matrix.tocsr()

        # Obtain DER nominal thermal power vector.
        self.der_thermal_power_vector_reference = (
            thermal_grid_data.thermal_grid_ders.loc[:, 'thermal_power_nominal'].values
        )

        # Obtain nominal branch flow vector.
        self.branch_flow_vector_reference = (
            np.pi
            * (thermal_grid_data.thermal_grid_lines.loc[:, 'diameter'].values / 2) ** 2
            * thermal_grid_data.thermal_grid_lines.loc[:, 'maximum_velocity'].values
        )

        # Obtain nominal branch flow vector.
        # TODO: Define proper node head reference vector.
        self.node_head_vector_reference = (
            np.ones(len(self.nodes))
        )

        # Obtain line parameters.
        self.line_length_vector = thermal_grid_data.thermal_grid_lines['length'].values
        self.line_diameter_vector = thermal_grid_data.thermal_grid_lines['diameter'].values
        self.line_roughness_vector = thermal_grid_data.thermal_grid_lines['absolute_roughness'].values

        # Obtain other system parameters.
        self.energy_transfer_station_head_loss = (
            float(thermal_grid_data.thermal_grid['energy_transfer_station_head_loss'])
        )
        self.enthalpy_difference_distribution_water = (
            float(thermal_grid_data.thermal_grid['enthalpy_difference_distribution_water'])
        )
        self.distribution_pump_efficiency = (
            float(thermal_grid_data.thermal_grid['distribution_pump_efficiency'])
        )

        # Obtain cooling plant efficiency.
        # TODO: Enable consideration for dynamic wet bulb temperature.
        ambient_air_wet_bulb_temperature = (
            thermal_grid_data.thermal_grid.at['cooling_tower_set_reference_temperature_wet_bulb']
        )
        condensation_temperature = (
            thermal_grid_data.thermal_grid.at['cooling_tower_set_reference_temperature_condenser_water']
            + (
                thermal_grid_data.thermal_grid.at['cooling_tower_set_reference_temperature_slope']
                * (
                    ambient_air_wet_bulb_temperature
                    - thermal_grid_data.thermal_grid.at['cooling_tower_set_reference_temperature_wet_bulb']
                )
            )
            + thermal_grid_data.thermal_grid.at['condenser_water_temperature_difference']
            + thermal_grid_data.thermal_grid.at['chiller_set_condenser_minimum_temperature_difference']
            + 273.15
        )
        chiller_inverse_coefficient_of_performance = (
            (
                (
                    condensation_temperature
                    / thermal_grid_data.thermal_grid.at['chiller_set_evaporation_temperature']
                )
                - 1.0
            )
            * (
                thermal_grid_data.thermal_grid.at['chiller_set_beta']
                + 1.0
            )
        )
        evaporator_pump_specific_electric_power = (
            (1.0 / thermal_grid_data.thermal_grid.at['plant_pump_efficiency'])
            * scipy.constants.value('standard acceleration of gravity')
            * thermal_grid_data.thermal_grid.at['water_density']
            * thermal_grid_data.thermal_grid.at['evaporator_pump_head']
            / (
                thermal_grid_data.thermal_grid.at['water_density']
                * thermal_grid_data.thermal_grid.at['enthalpy_difference_distribution_water']
            )
        )
        condenser_specific_thermal_power = (
            1.0 + chiller_inverse_coefficient_of_performance
        )
        condenser_pump_specific_electric_power = (
            (1.0 / thermal_grid_data.thermal_grid.at['plant_pump_efficiency'])
            * scipy.constants.value('standard acceleration of gravity')
            * thermal_grid_data.thermal_grid.at['water_density']
            * thermal_grid_data.thermal_grid.at['condenser_pump_head']
            * condenser_specific_thermal_power
            / (
                thermal_grid_data.thermal_grid.at['water_density']
                * thermal_grid_data.thermal_grid.at['condenser_water_enthalpy_difference']
            )
        )
        cooling_tower_ventilation_specific_electric_power = (
            thermal_grid_data.thermal_grid.at['cooling_tower_set_ventilation_factor']
            * condenser_specific_thermal_power
        )
        self.cooling_plant_efficiency = (
            1.0 / sum([
                chiller_inverse_coefficient_of_performance,
                evaporator_pump_specific_electric_power,
                condenser_pump_specific_electric_power,
                cooling_tower_ventilation_specific_electric_power
            ])
        )


class ThermalPowerFlowSolution(object):
    """Thermal grid power flow solution object."""

    der_thermal_power_vector: np.ndarray
    der_flow_vector: np.ndarray
    source_flow: float
    branch_flow_vector: np.ndarray
    branch_velocity_vector: np.ndarray
    branch_reynold_vector: np.ndarray
    branch_friction_factor_vector: np.ndarray
    branch_head_vector: np.ndarray
    source_head: float
    node_head_vector: np.ndarray
    pump_power: float
    source_electric_power_cooling_plant: float

    @multimethod
    def __init__(
            self,
            scenario_name: str
    ):

        # Obtain thermal grid model.
        thermal_grid_model = ThermalGridModel(scenario_name)

        self.__init__(
            thermal_grid_model
        )

    @multimethod
    def __init__(
            self,
            thermal_grid_model: ThermalGridModel
    ):

        # Obtain DER thermal power vector.
        der_thermal_power_vector = thermal_grid_model.der_thermal_power_vector_reference

        self.__init__(
            thermal_grid_model,
            der_thermal_power_vector
        )

    @multimethod
    def __init__(
            self,
            thermal_grid_model: ThermalGridModel,
            der_thermal_power_vector: np.ndarray
    ):

        # Obtain DER thermal power vector.
        self.der_thermal_power_vector = der_thermal_power_vector.ravel()

        # Obtain DER / source volume flow vector.
        self.der_flow_vector = (
            self.der_thermal_power_vector
            / fledge.config.water_density
            / thermal_grid_model.enthalpy_difference_distribution_water
        )
        self.source_flow = (
            -1.0 * np.sum(self.der_flow_vector)
        )

        # Obtain branch volume flow vector.
        self.branch_flow_vector = (
            scipy.sparse.linalg.spsolve(
                thermal_grid_model.branch_node_incidence_matrix[
                    fledge.utils.get_index(thermal_grid_model.nodes, node_type='no_source'),
                    :
                ],
                thermal_grid_model.der_node_incidence_matrix[
                    fledge.utils.get_index(thermal_grid_model.nodes, node_type='no_source'),
                    :
                ]
                @ np.transpose([self.der_flow_vector])
            )
        ).ravel()

        # Obtain branch velocity vector.
        self.branch_velocity_vector = (
            4.0 * self.branch_flow_vector
            / (np.pi * thermal_grid_model.line_diameter_vector ** 2)
        )

        # Obtain branch Reynolds coefficient vector.
        self.branch_reynold_vector = (
            np.abs(self.branch_velocity_vector)
            * thermal_grid_model.line_diameter_vector
            / fledge.config.water_kinematic_viscosity
        )

        # Obtain branch friction factor vector.
        @np.vectorize
        def get_friction_factor(
                reynold,
                roughness,
                diameter
        ):

            # No flow.
            if reynold == 0:
                friction_factor = 0

            # Laminar Flow, based on Hagen-Poiseuille velocity profile, analytical correlation.
            elif 0 < reynold < 4000:
                friction_factor = 64 / reynold

            # Turbulent flow, Swamee-Jain formula, approximating correlation of Colebrook-White equation.
            elif 4000 <= reynold:
                if not (reynold <= 100000000 and 0.000001 <= ((roughness / 1000) / diameter) <= 0.01):
                    logger.warn("Exceeding validity range of Swamee-Jain formula for calculation of friction factor.")
                friction_factor = 1.325 / (
                    np.log(
                        (roughness / 1000) / (3.7 * diameter) + 5.74 / (reynold ** 0.9)
                    )
                ) ** 2

            else:
                raise ValueError(f"Invalid Reynolds coefficient: {reynold}")

            # Convert from 1/m to 1/km.
            friction_factor *= 1.0e3

            return friction_factor

        self.branch_friction_factor_vector = (
            get_friction_factor(
                self.branch_reynold_vector,
                thermal_grid_model.line_roughness_vector,
                thermal_grid_model.line_diameter_vector
            )
        )

        # Obtain branch head loss vector.
        # - Darcy-Weisbach Equation.
        self.branch_head_vector = (
            self.branch_friction_factor_vector
            * self.branch_flow_vector
            * np.abs(self.branch_flow_vector)  # TODO: Check if absolute value needed.
            * 8.0 * thermal_grid_model.line_length_vector
            / (
                fledge.config.gravitational_acceleration
                * thermal_grid_model.line_diameter_vector ** 5
                * np.pi ** 2
            )
        )

        # Obtain node / source head vector.
        node_head_vector_no_source = (
            scipy.sparse.linalg.spsolve(
                np.transpose(
                    thermal_grid_model.branch_node_incidence_matrix[
                        fledge.utils.get_index(thermal_grid_model.nodes, node_type='no_source'),
                        :
                    ]
                ),
                self.branch_head_vector
            )
        )
        self.source_head = (
            np.max(np.abs(node_head_vector_no_source))
        )
        self.node_head_vector = np.zeros(len(thermal_grid_model.nodes), dtype=float)
        self.node_head_vector[fledge.utils.get_index(thermal_grid_model.nodes, node_type='no_source')] = (
            node_head_vector_no_source
        )

        # Obtain secondary pump / cooling plant electric power.
        self.pump_power = (
            (
                2.0 * self.source_head
                + thermal_grid_model.energy_transfer_station_head_loss
            )
            * self.source_flow
            * fledge.config.water_density
            * fledge.config.gravitational_acceleration
            / thermal_grid_model.distribution_pump_efficiency
        )
        self.source_electric_power_cooling_plant = (
            self.source_flow
            * thermal_grid_model.enthalpy_difference_distribution_water
            * fledge.config.water_density
            / thermal_grid_model.cooling_plant_efficiency
        )


class ThermalGridOperationResults(fledge.utils.ResultsBase):

    thermal_grid_model: ThermalGridModel
    der_thermal_power_vector: pd.DataFrame
    der_thermal_power_vector_per_unit: pd.DataFrame
    node_head_vector: pd.DataFrame
    node_head_vector_per_unit: pd.DataFrame
    branch_flow_vector: pd.DataFrame
    branch_flow_vector_per_unit: pd.DataFrame
    pump_power: pd.DataFrame


class ThermalGridDLMPResults(fledge.utils.ResultsBase):

    thermal_grid_energy_dlmp_node_thermal_power: pd.DataFrame
    thermal_grid_head_dlmp_node_thermal_power: pd.DataFrame
    thermal_grid_congestion_dlmp_node_thermal_power: pd.DataFrame
    thermal_grid_pump_dlmp_node_thermal_power: pd.DataFrame
    thermal_grid_total_dlmp_node_thermal_power: pd.DataFrame
    thermal_grid_energy_dlmp_der_thermal_power: pd.DataFrame
    thermal_grid_head_dlmp_der_thermal_power: pd.DataFrame
    thermal_grid_congestion_dlmp_der_thermal_power: pd.DataFrame
    thermal_grid_pump_dlmp_der_thermal_power: pd.DataFrame
    thermal_grid_total_dlmp_der_thermal_power: pd.DataFrame
    thermal_grid_total_dlmp_price_timeseries: pd.DataFrame


class LinearThermalGridModel(object):
    """Linear thermal grid model object."""

    thermal_grid_model: ThermalGridModel
    thermal_power_flow_solution: ThermalPowerFlowSolution
    sensitivity_branch_flow_by_der_power: scipy.sparse.spmatrix
    sensitivity_node_head_by_der_power: scipy.sparse.spmatrix
    sensitivity_pump_power_by_der_power: np.array

    def __init__(
            self,
            thermal_grid_model: ThermalGridModel,
            thermal_power_flow_solution: ThermalPowerFlowSolution,
    ):

        # Store thermal grid model.
        self.thermal_grid_model = thermal_grid_model

        # Store thermal power flow solution.
        self.thermal_power_flow_solution = thermal_power_flow_solution

        # Obtain inverse / transpose incidence matrices.
        node_index_no_source = (
            fledge.utils.get_index(self.thermal_grid_model.nodes, node_type='no_source')  # Define shorthand.
        )
        branch_node_incidence_matrix_inverse = (
            scipy.sparse.dok_matrix(
                (len(self.thermal_grid_model.branches), len(self.thermal_grid_model.nodes)),
                dtype=float
            )
        )
        branch_node_incidence_matrix_inverse[np.ix_(
            range(len(self.thermal_grid_model.branches)),
            node_index_no_source
        )] = (
            scipy.sparse.linalg.inv(
                self.thermal_grid_model.branch_node_incidence_matrix[node_index_no_source, :].tocsc()
            )
        )
        branch_node_incidence_matrix_inverse = branch_node_incidence_matrix_inverse.tocsr()
        branch_node_incidence_matrix_transpose_inverse = (
            scipy.sparse.dok_matrix(
                (len(self.thermal_grid_model.nodes), len(self.thermal_grid_model.branches)),
                dtype=float
            )
        )
        branch_node_incidence_matrix_transpose_inverse[np.ix_(
            node_index_no_source,
            range(len(self.thermal_grid_model.branches))
        )] = (
            scipy.sparse.linalg.inv(
                self.thermal_grid_model.branch_node_incidence_matrix[node_index_no_source, :].transpose()
            )
        )
        branch_node_incidence_matrix_transpose_inverse = branch_node_incidence_matrix_transpose_inverse.tocsr()
        der_node_incidence_matrix_transpose = np.transpose(self.thermal_grid_model.der_node_incidence_matrix)

        # Obtain sensitivity matrices.
        self.sensitivity_node_power_by_der_power = (
            self.thermal_grid_model.der_node_incidence_matrix
        )
        self.sensitivity_branch_flow_by_node_power = (
            branch_node_incidence_matrix_inverse
            / fledge.config.water_density
            / self.thermal_grid_model.enthalpy_difference_distribution_water
        )
        self.sensitivity_branch_flow_by_der_power = (
            self.sensitivity_branch_flow_by_node_power
            @ self.sensitivity_node_power_by_der_power
        )
        self.sensitivity_node_head_by_node_power = (
            branch_node_incidence_matrix_transpose_inverse
            @ scipy.sparse.diags(
                np.abs(thermal_power_flow_solution.branch_flow_vector)
                * thermal_power_flow_solution.branch_friction_factor_vector
                * 8.0 * self.thermal_grid_model.line_length_vector
                / (
                    fledge.config.gravitational_acceleration
                    * self.thermal_grid_model.line_diameter_vector ** 5
                    * np.pi ** 2
                )
            )
            @ self.sensitivity_branch_flow_by_node_power
        )
        self.sensitivity_node_head_by_der_power = (
            self.sensitivity_node_head_by_node_power
            @ self.sensitivity_node_power_by_der_power
        )
        self.sensitivity_pump_power_by_node_power = (
            (
                (-1.0 * thermal_power_flow_solution.der_flow_vector)
                @ (-2.0 * der_node_incidence_matrix_transpose)
                @ self.sensitivity_node_head_by_node_power
                * fledge.config.water_density
                * fledge.config.gravitational_acceleration
                / self.thermal_grid_model.distribution_pump_efficiency
            )
            + (
                -1.0
                * self.thermal_grid_model.energy_transfer_station_head_loss
                * fledge.config.gravitational_acceleration
                / self.thermal_grid_model.enthalpy_difference_distribution_water
                / self.thermal_grid_model.distribution_pump_efficiency
            )
        )
        self.sensitivity_pump_power_by_der_power = (
            np.array([
                self.sensitivity_pump_power_by_node_power
                @ self.sensitivity_node_power_by_der_power
            ])
        )

    def define_optimization_variables(
            self,
            optimization_problem: fledge.utils.OptimizationProblem,
            timesteps=pd.Index([0], name='timestep')
    ):
        """Define decision variables for given `optimization_problem`."""

        # Define DER power vector variable.
        # - Only if this has not yet been defined within `DERModelSet`.
        if not hasattr(optimization_problem, 'der_thermal_power_vector'):
            optimization_problem.der_thermal_power_vector = (
                cp.Variable((len(timesteps), len(self.thermal_grid_model.ders)))
            )

        # Define node head, branch flow and pump power variables.
        optimization_problem.node_head_vector = (
            cp.Variable((len(timesteps), len(self.thermal_grid_model.nodes)))
        )
        optimization_problem.branch_flow_vector = (
            cp.Variable((len(timesteps), len(self.thermal_grid_model.branches)))
        )
        optimization_problem.pump_power = (
            cp.Variable((len(timesteps), 1))
        )
        # # TODO: Pump power not non-negative?
        # optimization_problem.pump_power = (
        #     cp.Variable((len(timesteps), 1))
        # )

    def define_optimization_constraints(
            self,
            optimization_problem: fledge.utils.OptimizationProblem,
            timesteps=pd.Index([0], name='timestep'),
            node_head_vector_minimum: np.ndarray = None,
            branch_flow_vector_maximum: np.ndarray = None
    ):
        """Define constraints to express the linear thermal grid model equations for given `optimization_problem`."""

        # Define node head equation.
        optimization_problem.constraints.append(
            optimization_problem.node_head_vector
            ==
            cp.transpose(
                self.sensitivity_node_head_by_der_power
                @ cp.transpose(cp.multiply(
                    optimization_problem.der_thermal_power_vector,
                    np.array([self.thermal_grid_model.der_thermal_power_vector_reference])
                ))
            )
            / np.array([self.thermal_grid_model.node_head_vector_reference])
        )

        # Define branch flow equation.
        optimization_problem.constraints.append(
            optimization_problem.branch_flow_vector
            ==
            cp.transpose(
                self.sensitivity_branch_flow_by_der_power
                @ cp.transpose(cp.multiply(
                    optimization_problem.der_thermal_power_vector,
                    np.array([self.thermal_grid_model.der_thermal_power_vector_reference])
                ))
            )
            / np.array([self.thermal_grid_model.branch_flow_vector_reference])
        )

        # Define pump power equation.
        optimization_problem.constraints.append(
            optimization_problem.pump_power
            ==
            cp.transpose(
                self.sensitivity_pump_power_by_der_power
                @ cp.transpose(cp.multiply(
                    optimization_problem.der_thermal_power_vector,
                    np.array([self.thermal_grid_model.der_thermal_power_vector_reference])
                ))
            )
        )

        # Define node head limits.
        if node_head_vector_minimum is not None:
            optimization_problem.node_head_vector_minimum_constraint = (
                optimization_problem.node_head_vector
                - np.array([node_head_vector_minimum.ravel()])
                / np.array([self.thermal_grid_model.node_head_vector_reference])
                >=
                0.0
            )
            optimization_problem.constraints.append(optimization_problem.node_head_vector_minimum_constraint)

        # Define branch flow limits.
        if branch_flow_vector_maximum is not None:
            optimization_problem.branch_flow_vector_minimum_constraint = (
                optimization_problem.branch_flow_vector
                + np.array([branch_flow_vector_maximum.ravel()])
                / np.array([self.thermal_grid_model.branch_flow_vector_reference])
                >=
                0.0
            )
            optimization_problem.constraints.append(optimization_problem.branch_flow_vector_minimum_constraint)
            optimization_problem.branch_flow_vector_maximum_constraint = (
                optimization_problem.branch_flow_vector
                - np.array([branch_flow_vector_maximum.ravel()])
                / np.array([self.thermal_grid_model.branch_flow_vector_reference])
                <=
                0.0
            )
            optimization_problem.constraints.append(optimization_problem.branch_flow_vector_maximum_constraint)

    def define_optimization_objective(
            self,
            optimization_problem: fledge.utils.OptimizationProblem,
            price_data: fledge.data_interface.PriceData,
            timesteps=pd.Index([0], name='timestep')
    ):

        # Obtain timestep interval in hours, for conversion of power to energy.
        if len(timesteps) > 1:
            timestep_interval_hours = (timesteps[1] - timesteps[0]) / pd.Timedelta('1h')
        else:
            timestep_interval_hours = 1.0

        # Define thermal power cost / revenue.
        # - Cost for load / demand, revenue for generation / supply.
        optimization_problem.objective += (
            (
                price_data.price_timeseries.loc[:, ('thermal_power', 'source', 'source')].values.T
                * timestep_interval_hours  # In Wh.
                @ cp.sum(-1.0 * (
                    cp.multiply(
                        optimization_problem.der_thermal_power_vector,
                        np.array([self.thermal_grid_model.der_thermal_power_vector_reference])
                    )
                    / self.thermal_grid_model.cooling_plant_efficiency
                ), axis=1, keepdims=True)  # Sum along DERs, i.e. sum for each timestep.
            )
            + ((
                price_data.price_sensitivity_coefficient
                * timestep_interval_hours  # In Wh.
                * cp.sum((
                    cp.multiply(
                        optimization_problem.der_thermal_power_vector,
                        np.array([self.thermal_grid_model.der_thermal_power_vector_reference])
                    )
                    / self.thermal_grid_model.cooling_plant_efficiency
                ) ** 2)
<<<<<<< HEAD
            ) if price_data.price_sensitivity_coefficient != 0.0 else 0.0)  # TODO: Align with electric grid.
=======
            ) if price_data.price_sensitivity_coefficient != 0.0 else 0.0)
>>>>>>> c17e5881
        )

        # Define pump cost.
        optimization_problem.objective += (
            (
                # TODO: Use active power instead of thermal power price.
                price_data.price_timeseries.loc[:, ('thermal_power', 'source', 'source')].values.T
                * timestep_interval_hours  # In Wh.
                @ optimization_problem.pump_power
            )
            + ((
                price_data.price_sensitivity_coefficient
                * timestep_interval_hours  # In Wh.
                * cp.sum(optimization_problem.pump_power ** 2)
<<<<<<< HEAD
            ) if price_data.price_sensitivity_coefficient != 0.0 else 0.0)  # TODO: Align with electric grid.
=======
            ) if price_data.price_sensitivity_coefficient != 0.0 else 0.0)
>>>>>>> c17e5881
        )

    def get_optimization_dlmps(
            self,
            optimization_problem: fledge.utils.OptimizationProblem,
            price_data: fledge.data_interface.PriceData,
            timesteps=pd.Index([0], name='timestep')
    ) -> ThermalGridDLMPResults:

        # Obtain duals.
        node_head_vector_minimum_dual = (
            pd.DataFrame(
                (
                    optimization_problem.node_head_vector_minimum_constraint.dual_value
                    / np.array([self.thermal_grid_model.node_head_vector_reference])
                    if hasattr(optimization_problem, 'node_head_vector_minimum_constraint')
                    else 0.0
                ),
                columns=self.thermal_grid_model.nodes,
                index=timesteps
            )
        )
        branch_flow_vector_minimum_dual = (
            pd.DataFrame(
                (
                    optimization_problem.branch_flow_vector_minimum_constraint.dual_value
                    / np.array([self.thermal_grid_model.branch_flow_vector_reference])
                    if hasattr(optimization_problem, 'branch_flow_vector_minimum_constraint')
                    else 0.0
                ),
                columns=self.thermal_grid_model.branches,
                index=timesteps
            )
        )
        branch_flow_vector_maximum_dual = (
            pd.DataFrame(
                (
                    -1.0 * optimization_problem.branch_flow_vector_maximum_constraint.dual_value
                    / np.array([self.thermal_grid_model.branch_flow_vector_reference])
                    if hasattr(optimization_problem, 'branch_flow_vector_maximum_constraint')
                    else 0.0
                ),
                columns=self.thermal_grid_model.branches,
                index=timesteps
            )
        )

        # Instantiate DLMP variables.
        thermal_grid_energy_dlmp_node_thermal_power = (
            pd.DataFrame(columns=self.thermal_grid_model.nodes, index=timesteps, dtype=float)
        )
        thermal_grid_head_dlmp_node_thermal_power = (
            pd.DataFrame(columns=self.thermal_grid_model.nodes, index=timesteps, dtype=float)
        )
        thermal_grid_congestion_dlmp_node_thermal_power = (
            pd.DataFrame(columns=self.thermal_grid_model.nodes, index=timesteps, dtype=float)
        )
        thermal_grid_pump_dlmp_node_thermal_power = (
            pd.DataFrame(columns=self.thermal_grid_model.nodes, index=timesteps, dtype=float)
        )

        thermal_grid_energy_dlmp_der_thermal_power = (
            pd.DataFrame(columns=self.thermal_grid_model.ders, index=timesteps, dtype=float)
        )
        thermal_grid_head_dlmp_der_thermal_power = (
            pd.DataFrame(columns=self.thermal_grid_model.ders, index=timesteps, dtype=float)
        )
        thermal_grid_congestion_dlmp_der_thermal_power = (
            pd.DataFrame(columns=self.thermal_grid_model.ders, index=timesteps, dtype=float)
        )
        thermal_grid_pump_dlmp_der_thermal_power = (
            pd.DataFrame(columns=self.thermal_grid_model.ders, index=timesteps, dtype=float)
        )

        # Obtain DLMPs.
        for timestep in timesteps:
            thermal_grid_energy_dlmp_node_thermal_power.loc[timestep, :] = (
                price_data.price_timeseries.at[timestep, ('thermal_power', 'source', 'source')]
                / self.thermal_grid_model.cooling_plant_efficiency
            )
            thermal_grid_head_dlmp_node_thermal_power.loc[timestep, :] = (
                (
                    self.sensitivity_node_head_by_node_power.transpose()
                    @ np.transpose([node_head_vector_minimum_dual.loc[timestep, :].values])
                ).ravel()
            )
            thermal_grid_congestion_dlmp_node_thermal_power.loc[timestep, :] = (
                (
                    self.sensitivity_branch_flow_by_node_power.transpose()
                    @ np.transpose([branch_flow_vector_maximum_dual.loc[timestep, :].values])
                ).ravel()
                + (
                    self.sensitivity_branch_flow_by_node_power.transpose()
                    @ np.transpose([branch_flow_vector_minimum_dual.loc[timestep, :].values])
                ).ravel()
            )
            thermal_grid_pump_dlmp_node_thermal_power.loc[timestep, :] = (
                -1.0
                * self.sensitivity_pump_power_by_node_power.ravel()
                * price_data.price_timeseries.at[timestep, ('thermal_power', 'source', 'source')]
            )

            thermal_grid_energy_dlmp_der_thermal_power.loc[timestep, :] = (
                price_data.price_timeseries.at[timestep, ('thermal_power', 'source', 'source')]
                / self.thermal_grid_model.cooling_plant_efficiency
            )
            thermal_grid_head_dlmp_der_thermal_power.loc[timestep, :] = (
                (
                    self.sensitivity_node_head_by_der_power.transpose()
                    @ np.transpose([node_head_vector_minimum_dual.loc[timestep, :].values])
                ).ravel()
            )
            thermal_grid_congestion_dlmp_der_thermal_power.loc[timestep, :] = (
                (
                    self.sensitivity_branch_flow_by_der_power.transpose()
                    @ np.transpose([branch_flow_vector_maximum_dual.loc[timestep, :].values])
                ).ravel()
                + (
                    self.sensitivity_branch_flow_by_der_power.transpose()
                    @ np.transpose([branch_flow_vector_minimum_dual.loc[timestep, :].values])
                ).ravel()
            )
            thermal_grid_pump_dlmp_der_thermal_power.loc[timestep, :] = (
                -1.0
                * self.sensitivity_pump_power_by_der_power.ravel()
                * price_data.price_timeseries.at[timestep, ('thermal_power', 'source', 'source')]
            )

        thermal_grid_total_dlmp_node_thermal_power = (
            thermal_grid_energy_dlmp_node_thermal_power
            + thermal_grid_head_dlmp_node_thermal_power
            + thermal_grid_congestion_dlmp_node_thermal_power
            + thermal_grid_pump_dlmp_node_thermal_power
        )
        thermal_grid_total_dlmp_der_thermal_power = (
            thermal_grid_energy_dlmp_der_thermal_power
            + thermal_grid_head_dlmp_der_thermal_power
            + thermal_grid_congestion_dlmp_der_thermal_power
            + thermal_grid_pump_dlmp_der_thermal_power
        )

        # Obtain total DLMPs in format similar to `fledge.data_interface.PriceData.price_timeseries`.
        thermal_grid_total_dlmp_price_timeseries = (
            pd.concat(
                [
                    price_data.price_timeseries.loc[:, ('thermal_power', 'source', 'source')].rename(
                        ('source', 'source')
                    ),
                    thermal_grid_total_dlmp_der_thermal_power
                ],
                axis='columns',
                keys=['thermal_power', 'thermal_power'],
                names=['commodity_type']
            )
        )
        # Redefine columns to avoid slicing issues.
        thermal_grid_total_dlmp_price_timeseries.columns = (
            price_data.price_timeseries.columns[
                price_data.price_timeseries.columns.isin(thermal_grid_total_dlmp_price_timeseries.columns)
            ]
        )

        return ThermalGridDLMPResults(
            thermal_grid_energy_dlmp_node_thermal_power=thermal_grid_energy_dlmp_node_thermal_power,
            thermal_grid_head_dlmp_node_thermal_power=thermal_grid_head_dlmp_node_thermal_power,
            thermal_grid_congestion_dlmp_node_thermal_power=thermal_grid_congestion_dlmp_node_thermal_power,
            thermal_grid_pump_dlmp_node_thermal_power=thermal_grid_pump_dlmp_node_thermal_power,
            thermal_grid_total_dlmp_node_thermal_power=thermal_grid_total_dlmp_node_thermal_power,
            thermal_grid_energy_dlmp_der_thermal_power=thermal_grid_energy_dlmp_der_thermal_power,
            thermal_grid_head_dlmp_der_thermal_power=thermal_grid_head_dlmp_der_thermal_power,
            thermal_grid_congestion_dlmp_der_thermal_power=thermal_grid_congestion_dlmp_der_thermal_power,
            thermal_grid_pump_dlmp_der_thermal_power=thermal_grid_pump_dlmp_der_thermal_power,
            thermal_grid_total_dlmp_der_thermal_power=thermal_grid_total_dlmp_der_thermal_power,
            thermal_grid_total_dlmp_price_timeseries=thermal_grid_total_dlmp_price_timeseries
        )

    def get_optimization_results(
            self,
            optimization_problem: fledge.utils.OptimizationProblem,
            timesteps=pd.Index([0], name='timestep')
    ) -> ThermalGridOperationResults:

        # Instantiate results variables.
        der_thermal_power_vector = (
            pd.DataFrame(
                (
                    optimization_problem.der_thermal_power_vector.value
                    * np.array([self.thermal_grid_model.der_thermal_power_vector_reference])
                ),
                columns=self.thermal_grid_model.ders,
                index=timesteps
            )
        )
        node_head_vector = (
            pd.DataFrame(
                (
                    optimization_problem.node_head_vector.value
                    * np.array([self.thermal_grid_model.node_head_vector_reference])
                ),
                columns=self.thermal_grid_model.nodes,
                index=timesteps
            )
        )
        branch_flow_vector = (
            pd.DataFrame(
                (
                    optimization_problem.branch_flow_vector.value
                    * np.array([self.thermal_grid_model.branch_flow_vector_reference])
                ),
                columns=self.thermal_grid_model.branches,
                index=timesteps
            )
        )
        pump_power = (
            pd.DataFrame(
                optimization_problem.pump_power.value,
                columns=['total'],
                index=timesteps
            )
        )

        # Convert in per-unit values.
        der_thermal_power_vector_per_unit = (
            der_thermal_power_vector
            / self.thermal_grid_model.der_thermal_power_vector_reference
        )
        node_head_vector_per_unit = (
            node_head_vector
            / self.thermal_grid_model.node_head_vector_reference
        )
        branch_flow_vector_per_unit = (
            branch_flow_vector
            / self.thermal_grid_model.branch_flow_vector_reference
        )

        return ThermalGridOperationResults(
            thermal_grid_model=self.thermal_grid_model,
            der_thermal_power_vector=der_thermal_power_vector,
            der_thermal_power_vector_per_unit=der_thermal_power_vector_per_unit,
            node_head_vector=node_head_vector,
            node_head_vector_per_unit=node_head_vector_per_unit,
            branch_flow_vector=branch_flow_vector,
            branch_flow_vector_per_unit=branch_flow_vector_per_unit,
            pump_power=pump_power
        )<|MERGE_RESOLUTION|>--- conflicted
+++ resolved
@@ -657,11 +657,7 @@
                     )
                     / self.thermal_grid_model.cooling_plant_efficiency
                 ) ** 2)
-<<<<<<< HEAD
-            ) if price_data.price_sensitivity_coefficient != 0.0 else 0.0)  # TODO: Align with electric grid.
-=======
             ) if price_data.price_sensitivity_coefficient != 0.0 else 0.0)
->>>>>>> c17e5881
         )
 
         # Define pump cost.
@@ -676,11 +672,7 @@
                 price_data.price_sensitivity_coefficient
                 * timestep_interval_hours  # In Wh.
                 * cp.sum(optimization_problem.pump_power ** 2)
-<<<<<<< HEAD
-            ) if price_data.price_sensitivity_coefficient != 0.0 else 0.0)  # TODO: Align with electric grid.
-=======
             ) if price_data.price_sensitivity_coefficient != 0.0 else 0.0)
->>>>>>> c17e5881
         )
 
     def get_optimization_dlmps(
