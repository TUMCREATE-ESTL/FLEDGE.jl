--- conflicted
+++ resolved
@@ -2310,7 +2310,6 @@
     sensitivity_loss_reactive_by_power_delta_reactive: scipy.sparse.spmatrix
     sensitivity_loss_reactive_by_der_power_active: scipy.sparse.spmatrix
     sensitivity_loss_reactive_by_der_power_reactive: scipy.sparse.spmatrix
-    timestep: pd.Index = None
 
     def define_optimization_variables(
             self,
@@ -2347,33 +2346,17 @@
     def define_optimization_constraints(
             self,
             optimization_problem: fledge.utils.OptimizationProblem,
-            timesteps: pd.Index = pd.Index([0], name='timestep'),
+            timesteps=pd.Index([0], name='timestep'),
             node_voltage_magnitude_vector_minimum: np.ndarray = None,
             node_voltage_magnitude_vector_maximum: np.ndarray = None,
-            branch_power_magnitude_vector_maximum: np.ndarray = None,
+            branch_power_magnitude_vector_maximum: np.ndarray = None
     ):
         """Define constraints to express the linear electric grid model equations for given `optimization_problem`."""
-        if self.timestep is None:
-            time_index = fledge.utils.get_index(timesteps)
-        else:
-            time_index = fledge.utils.get_index(timesteps, timestep=self.timestep)
 
         # Voltage equation.
         optimization_problem.constraints.append(
-            optimization_problem.node_voltage_magnitude_vector[time_index, :]
+            optimization_problem.node_voltage_magnitude_vector
             ==
-<<<<<<< HEAD
-            cp.transpose(
-                self.sensitivity_voltage_magnitude_by_der_power_active
-                @ cp.transpose(
-                    optimization_problem.der_active_power_vector[time_index, :]
-                    - np.array([np.real(self.power_flow_solution.der_power_vector.ravel())])
-                )
-                + self.sensitivity_voltage_magnitude_by_der_power_reactive
-                @ cp.transpose(
-                    optimization_problem.der_reactive_power_vector[time_index, :]
-                    - np.array([np.imag(self.power_flow_solution.der_power_vector.ravel())])
-=======
             (
                 cp.transpose(
                     self.sensitivity_voltage_magnitude_by_der_power_active
@@ -2386,7 +2369,6 @@
                         optimization_problem.der_reactive_power_vector
                         - np.array([np.imag(self.power_flow_solution.der_power_vector.ravel())])
                     )
->>>>>>> c3843ffc
                 )
                 + np.array([np.abs(self.power_flow_solution.node_voltage_vector.ravel())])
             )
@@ -2395,34 +2377,34 @@
 
         # Branch flow equation.
         optimization_problem.constraints.append(
-            optimization_problem.branch_power_magnitude_vector_1[time_index, :]
+            optimization_problem.branch_power_magnitude_vector_1
             ==
             cp.transpose(
                 self.sensitivity_branch_power_1_magnitude_by_der_power_active
                 @ cp.transpose(
-                    optimization_problem.der_active_power_vector[time_index, :]
+                    optimization_problem.der_active_power_vector
                     - np.array([np.real(self.power_flow_solution.der_power_vector.ravel())])
                 )
                 + self.sensitivity_branch_power_1_magnitude_by_der_power_reactive
                 @ cp.transpose(
-                    optimization_problem.der_reactive_power_vector[time_index, :]
+                    optimization_problem.der_reactive_power_vector
                     - np.array([np.imag(self.power_flow_solution.der_power_vector.ravel())])
                 )
             )
             + np.array([np.abs(self.power_flow_solution.branch_power_vector_1.ravel())])
         )
         optimization_problem.constraints.append(
-            optimization_problem.branch_power_magnitude_vector_2[time_index, :]
+            optimization_problem.branch_power_magnitude_vector_2
             ==
             cp.transpose(
                 self.sensitivity_branch_power_2_magnitude_by_der_power_active
                 @ cp.transpose(
-                    optimization_problem.der_active_power_vector[time_index, :]
+                    optimization_problem.der_active_power_vector
                     - np.array([np.real(self.power_flow_solution.der_power_vector.ravel())])
                 )
                 + self.sensitivity_branch_power_2_magnitude_by_der_power_reactive
                 @ cp.transpose(
-                    optimization_problem.der_reactive_power_vector[time_index, :]
+                    optimization_problem.der_reactive_power_vector
                     - np.array([np.imag(self.power_flow_solution.der_power_vector.ravel())])
                 )
             )
@@ -2431,34 +2413,34 @@
 
         # Loss equation.
         optimization_problem.constraints.append(
-            optimization_problem.loss_active[time_index, :]
+            optimization_problem.loss_active
             ==
             cp.transpose(
                 self.sensitivity_loss_active_by_der_power_active
                 @ cp.transpose(
-                    optimization_problem.der_active_power_vector[time_index, :]
+                    optimization_problem.der_active_power_vector
                     - np.array([np.real(self.power_flow_solution.der_power_vector.ravel())])
                 )
                 + self.sensitivity_loss_active_by_der_power_reactive
                 @ cp.transpose(
-                    optimization_problem.der_reactive_power_vector[time_index, :]
+                    optimization_problem.der_reactive_power_vector
                     - np.array([np.imag(self.power_flow_solution.der_power_vector.ravel())])
                 )
             )
             + np.real(self.power_flow_solution.loss)
         )
         optimization_problem.constraints.append(
-            optimization_problem.loss_reactive[time_index, :]
+            optimization_problem.loss_reactive
             ==
             cp.transpose(
                 self.sensitivity_loss_reactive_by_der_power_active
                 @ cp.transpose(
-                    optimization_problem.der_active_power_vector[time_index, :]
+                    optimization_problem.der_active_power_vector
                     - np.array([np.real(self.power_flow_solution.der_power_vector.ravel())])
                 )
                 + self.sensitivity_loss_reactive_by_der_power_reactive
                 @ cp.transpose(
-                    optimization_problem.der_reactive_power_vector[time_index, :]
+                    optimization_problem.der_reactive_power_vector
                     - np.array([np.imag(self.power_flow_solution.der_power_vector.ravel())])
                 )
             )
