--- conflicted
+++ resolved
@@ -77,15 +77,13 @@
             electric_grid_data: fledge.data_interface.ElectricGridData
     ):
 
-<<<<<<< HEAD
         # Process overhead line type definitions.
         # - This is implemented as direct modification on the electric grid data object and therefore done first.
         electric_grid_data = self.process_line_types_overhead(electric_grid_data)
-=======
+
         # Obtain index set for time steps.
         # - This is needed for optimization problem definitions within linear electric grid models.
         self.timesteps = electric_grid_data.scenario_data.timesteps
->>>>>>> ea4a814b
 
         # Obtain index sets for phases / node names / node types / line names / transformer names /
         # branch types / DER names.
@@ -3117,57 +3115,6 @@
         # Instantiate DLMP variables.
         # TODO: Consider delta connections in nodal DLMPs.
         electric_grid_energy_dlmp_node_active_power = (
-<<<<<<< HEAD
-            pd.DataFrame(columns=self.electric_grid_model.nodes, index=timesteps, dtype=float)
-        )
-        electric_grid_voltage_dlmp_node_active_power = (
-            pd.DataFrame(columns=self.electric_grid_model.nodes, index=timesteps, dtype=float)
-        )
-        electric_grid_congestion_dlmp_node_active_power = (
-            pd.DataFrame(columns=self.electric_grid_model.nodes, index=timesteps, dtype=float)
-        )
-        electric_grid_loss_dlmp_node_active_power = (
-            pd.DataFrame(columns=self.electric_grid_model.nodes, index=timesteps, dtype=float)
-        )
-
-        electric_grid_energy_dlmp_node_reactive_power = (
-            pd.DataFrame(columns=self.electric_grid_model.nodes, index=timesteps, dtype=float)
-        )
-        electric_grid_voltage_dlmp_node_reactive_power = (
-            pd.DataFrame(columns=self.electric_grid_model.nodes, index=timesteps, dtype=float)
-        )
-        electric_grid_congestion_dlmp_node_reactive_power = (
-            pd.DataFrame(columns=self.electric_grid_model.nodes, index=timesteps, dtype=float)
-        )
-        electric_grid_loss_dlmp_node_reactive_power = (
-            pd.DataFrame(columns=self.electric_grid_model.nodes, index=timesteps, dtype=float)
-        )
-
-        electric_grid_energy_dlmp_der_active_power = (
-            pd.DataFrame(columns=self.electric_grid_model.ders, index=timesteps, dtype=float)
-        )
-        electric_grid_voltage_dlmp_der_active_power = (
-            pd.DataFrame(columns=self.electric_grid_model.ders, index=timesteps, dtype=float)
-        )
-        electric_grid_congestion_dlmp_der_active_power = (
-            pd.DataFrame(columns=self.electric_grid_model.ders, index=timesteps, dtype=float)
-        )
-        electric_grid_loss_dlmp_der_active_power = (
-            pd.DataFrame(columns=self.electric_grid_model.ders, index=timesteps, dtype=float)
-        )
-
-        electric_grid_energy_dlmp_der_reactive_power = (
-            pd.DataFrame(columns=self.electric_grid_model.ders, index=timesteps, dtype=float)
-        )
-        electric_grid_voltage_dlmp_der_reactive_power = (
-            pd.DataFrame(columns=self.electric_grid_model.ders, index=timesteps, dtype=float)
-        )
-        electric_grid_congestion_dlmp_der_reactive_power = (
-            pd.DataFrame(columns=self.electric_grid_model.ders, index=timesteps, dtype=float)
-        )
-        electric_grid_loss_dlmp_der_reactive_power = (
-            pd.DataFrame(columns=self.electric_grid_model.ders, index=timesteps, dtype=float)
-=======
             pd.DataFrame(columns=self.electric_grid_model.nodes, index=self.electric_grid_model.timesteps, dtype=np.float)
         )
         electric_grid_voltage_dlmp_node_active_power = (
@@ -3217,7 +3164,6 @@
         )
         electric_grid_loss_dlmp_der_reactive_power = (
             pd.DataFrame(columns=self.electric_grid_model.ders, index=self.electric_grid_model.timesteps, dtype=np.float)
->>>>>>> ea4a814b
         )
 
         # Obtain DLMPs.
