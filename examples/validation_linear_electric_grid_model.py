"""Example script for testing / validating the linear electric grid model."""

import cvxpy as cp
import numpy as np
import matplotlib.pyplot as plt  # TODO: Remove matplotlib dependency.
import os
import pandas as pd
import plotly.express as px
import plotly.graph_objects as go

import fledge


def main():

    # Settings.
    scenario_name = fledge.config.config['tests']['scenario_name']
    results_path = fledge.utils.get_results_path(__file__, scenario_name)
    power_multipliers = np.arange(-0.2, 1.8, 0.1)

    # Recreate / overwrite database, to incorporate changes in the CSV files.
    fledge.data_interface.recreate_database()

    # Obtain base scaling parameters.
    scenario_data = fledge.data_interface.ScenarioData(scenario_name)
    base_power = scenario_data.scenario.at['base_apparent_power']
    base_voltage = scenario_data.scenario.at['base_voltage']

    # Obtain electric grid model.
    electric_grid_model = fledge.electric_grid_models.ElectricGridModelDefault(scenario_name)

    # Obtain power flow solution for nominal power conditions.
    power_flow_solution_initial = fledge.electric_grid_models.PowerFlowSolutionFixedPoint(electric_grid_model)

    # Obtain linear electric grid model for nominal power conditions.
    linear_electric_grid_model = (
        fledge.electric_grid_models.LinearElectricGridModelLocal(
            electric_grid_model,
            power_flow_solution_initial
        )
    )

    # Instantiate results variables.
    der_power_vector_active = (
        pd.DataFrame(index=power_multipliers, columns=electric_grid_model.ders, dtype=float)
    )
    der_power_vector_reactive = (
        pd.DataFrame(index=power_multipliers, columns=electric_grid_model.ders, dtype=float)
    )
    der_power_vector_active_change = (
        pd.DataFrame(index=power_multipliers, columns=electric_grid_model.ders, dtype=float)
    )
    der_power_vector_reactive_change = (
        pd.DataFrame(index=power_multipliers, columns=electric_grid_model.ders, dtype=float)
    )
    node_voltage_vector_power_flow = (
        pd.DataFrame(index=power_multipliers, columns=electric_grid_model.nodes, dtype=complex)
    )
    node_voltage_vector_linear_model = (
        pd.DataFrame(index=power_multipliers, columns=electric_grid_model.nodes, dtype=complex)
    )
    node_voltage_vector_magnitude_power_flow = (
        pd.DataFrame(index=power_multipliers, columns=electric_grid_model.nodes, dtype=float)
    )
    node_voltage_vector_magnitude_linear_model = (
        pd.DataFrame(index=power_multipliers, columns=electric_grid_model.nodes, dtype=float)
    )
    branch_power_vector_1_squared_power_flow = (
        pd.DataFrame(index=power_multipliers, columns=electric_grid_model.branches, dtype=float)
    )
    branch_power_vector_1_squared_linear_model = (
        pd.DataFrame(index=power_multipliers, columns=electric_grid_model.branches, dtype=float)
    )
    branch_power_vector_2_squared_power_flow = (
        pd.DataFrame(index=power_multipliers, columns=electric_grid_model.branches, dtype=float)
    )
    branch_power_vector_2_squared_linear_model = (
        pd.DataFrame(index=power_multipliers, columns=electric_grid_model.branches, dtype=float)
    )
    branch_power_vector_1_magnitude_power_flow = (
        pd.DataFrame(index=power_multipliers, columns=electric_grid_model.branches, dtype=float)
    )
    branch_power_vector_1_magnitude_linear_model = (
        pd.DataFrame(index=power_multipliers, columns=electric_grid_model.branches, dtype=float)
    )
    branch_power_vector_2_magnitude_power_flow = (
        pd.DataFrame(index=power_multipliers, columns=electric_grid_model.branches, dtype=float)
    )
    branch_power_vector_2_magnitude_linear_model = (
        pd.DataFrame(index=power_multipliers, columns=electric_grid_model.branches, dtype=float)
    )
    loss_active_power_flow = (
        pd.Series(index=power_multipliers, dtype=float)
    )
    loss_active_linear_model = (
        pd.Series(index=power_multipliers, dtype=float)
    )
    loss_reactive_power_flow = (
        pd.Series(index=power_multipliers, dtype=float)
    )
    loss_reactive_linear_model = (
        pd.Series(index=power_multipliers, dtype=float)
    )

    # Obtain DER power / change.
    der_power_vector_active.loc[:, :] = (
        np.transpose([power_multipliers])
        @ np.array([np.real(power_flow_solution_initial.der_power_vector)])
    )
    der_power_vector_reactive.loc[:, :] = (
        np.transpose([power_multipliers])
        @ np.array([np.imag(power_flow_solution_initial.der_power_vector)])
    )
    der_power_vector_active_change.loc[:, :] = (
        np.transpose([power_multipliers - 1])
        @ np.array([np.real(power_flow_solution_initial.der_power_vector)])
    )
    der_power_vector_reactive_change.loc[:, :] = (
        np.transpose([power_multipliers - 1])
        @ np.array([np.imag(power_flow_solution_initial.der_power_vector)])
    )

    # Obtain power flow solutions.
    power_flow_solutions = (
        fledge.utils.starmap(
            fledge.electric_grid_models.PowerFlowSolutionFixedPoint,
            [(electric_grid_model, row) for row in (der_power_vector_active + 1.0j * der_power_vector_reactive).values]
        )
    )
    power_flow_solutions = dict(zip(power_multipliers, power_flow_solutions))
    for power_multiplier in power_multipliers:
        power_flow_solution = power_flow_solutions[power_multiplier]
        node_voltage_vector_power_flow.loc[power_multiplier, :] = power_flow_solution.node_voltage_vector
        node_voltage_vector_magnitude_power_flow.loc[power_multiplier, :] = np.abs(power_flow_solution.node_voltage_vector)
        branch_power_vector_1_magnitude_power_flow.loc[power_multiplier, :] = np.abs(power_flow_solution.branch_power_vector_1)
        branch_power_vector_2_magnitude_power_flow.loc[power_multiplier, :] = np.abs(power_flow_solution.branch_power_vector_2)
        branch_power_vector_1_squared_power_flow.loc[power_multiplier, :] = np.abs(power_flow_solution.branch_power_vector_1) ** 2
        branch_power_vector_2_squared_power_flow.loc[power_multiplier, :] = np.abs(power_flow_solution.branch_power_vector_2) ** 2
        loss_active_power_flow.loc[power_multiplier] = np.real(power_flow_solution.loss)
        loss_reactive_power_flow.loc[power_multiplier] = np.imag(power_flow_solution.loss)

    # Obtain linear model solutions.
    node_voltage_vector_linear_model.loc[:, :] = (
        np.transpose([power_flow_solution_initial.node_voltage_vector] * len(power_multipliers))
        + linear_electric_grid_model.sensitivity_voltage_by_der_power_active
        @ np.transpose(der_power_vector_active_change.values)
        + linear_electric_grid_model.sensitivity_voltage_by_der_power_reactive
        @ np.transpose(der_power_vector_reactive_change.values)
    ).transpose()
    node_voltage_vector_magnitude_linear_model.loc[:, :] = (
        np.transpose([np.abs(power_flow_solution_initial.node_voltage_vector)] * len(power_multipliers))
        + linear_electric_grid_model.sensitivity_voltage_magnitude_by_der_power_active
        @ np.transpose(der_power_vector_active_change.values)
        + linear_electric_grid_model.sensitivity_voltage_magnitude_by_der_power_reactive
        @ np.transpose(der_power_vector_reactive_change.values)
    ).transpose()
    branch_power_vector_1_magnitude_linear_model.loc[:, :] = (
        np.transpose([np.abs(power_flow_solution_initial.branch_power_vector_1)] * len(power_multipliers))
        + linear_electric_grid_model.sensitivity_branch_power_1_magnitude_by_der_power_active
        @ np.transpose(der_power_vector_active_change.values)
        + linear_electric_grid_model.sensitivity_branch_power_1_magnitude_by_der_power_reactive
        @ np.transpose(der_power_vector_reactive_change.values)
    ).transpose()
    branch_power_vector_2_magnitude_linear_model.loc[:, :] = (
        np.transpose([np.abs(power_flow_solution_initial.branch_power_vector_2)] * len(power_multipliers))
        + linear_electric_grid_model.sensitivity_branch_power_2_magnitude_by_der_power_active
        @ np.transpose(der_power_vector_active_change.values)
        + linear_electric_grid_model.sensitivity_branch_power_2_magnitude_by_der_power_reactive
        @ np.transpose(der_power_vector_reactive_change.values)
    ).transpose()
    branch_power_vector_1_squared_linear_model.loc[:, :] = (
        np.transpose([np.abs(power_flow_solution_initial.branch_power_vector_1 ** 2)] * len(power_multipliers))
        + linear_electric_grid_model.sensitivity_branch_power_1_squared_by_der_power_active
        @ np.transpose(der_power_vector_active_change.values)
        + linear_electric_grid_model.sensitivity_branch_power_1_squared_by_der_power_reactive
        @ np.transpose(der_power_vector_reactive_change.values)
    ).transpose()
    branch_power_vector_2_squared_linear_model.loc[:, :] = (
        np.transpose([np.abs(power_flow_solution_initial.branch_power_vector_2 ** 2)] * len(power_multipliers))
        + linear_electric_grid_model.sensitivity_branch_power_2_squared_by_der_power_active
        @ np.transpose(der_power_vector_active_change.values)
        + linear_electric_grid_model.sensitivity_branch_power_2_squared_by_der_power_reactive
        @ np.transpose(der_power_vector_reactive_change.values)
    ).transpose()
    loss_active_linear_model.loc[:] = (
        np.transpose([np.real(power_flow_solution_initial.loss)] * len(power_multipliers))
        + linear_electric_grid_model.sensitivity_loss_active_by_der_power_active
        @ np.transpose(der_power_vector_active_change.values)
        + linear_electric_grid_model.sensitivity_loss_active_by_der_power_reactive
        @ np.transpose(der_power_vector_reactive_change.values)
    ).ravel()
    loss_reactive_linear_model.loc[:] = (
        np.transpose([np.imag(power_flow_solution_initial.loss)] * len(power_multipliers))
        + linear_electric_grid_model.sensitivity_loss_reactive_by_der_power_active
        @ np.transpose(der_power_vector_active_change.values)
        + linear_electric_grid_model.sensitivity_loss_reactive_by_der_power_reactive
        @ np.transpose(der_power_vector_reactive_change.values)
    ).ravel()

<<<<<<< HEAD
    # Instantiate error variables.
    node_voltage_vector_error = (
        pd.Series(index=power_multipliers, dtype=float)
    )
    node_voltage_vector_magnitude_error = (
        pd.Series(index=power_multipliers, dtype=float)
    )
    branch_power_vector_1_magnitude_error = (
        pd.Series(index=power_multipliers, dtype=float)
    )
    branch_power_vector_2_magnitude_error = (
        pd.Series(index=power_multipliers, dtype=float)
    )
    branch_power_vector_1_squared_error = (
        pd.Series(index=power_multipliers, dtype=float)
    )
    branch_power_vector_2_squared_error = (
        pd.Series(index=power_multipliers, dtype=float)
    )
    loss_active_error = (
        pd.Series(index=power_multipliers, dtype=float)
    )
    loss_reactive_error = (
        pd.Series(index=power_multipliers, dtype=float)
    )

=======
>>>>>>> ea4a814b
    # Obtain error values.
    node_voltage_vector_error = (
        100.0 * (
            (node_voltage_vector_linear_model - node_voltage_vector_power_flow)
            / node_voltage_vector_power_flow
        ).abs().mean(axis='columns')
    )
    node_voltage_vector_error_real = (
        100.0 * (
            (node_voltage_vector_linear_model.apply(np.real) - node_voltage_vector_power_flow.apply(np.real))
            / node_voltage_vector_power_flow.apply(np.real)
        ).mean(axis='columns')
    )
    node_voltage_vector_error_imag = (
        100.0 * (
            (node_voltage_vector_linear_model.apply(np.imag) - node_voltage_vector_power_flow.apply(np.imag))
            / node_voltage_vector_power_flow.apply(np.imag)
        ).mean(axis='columns')
    )
    node_voltage_vector_magnitude_error = (
        100.0 * (
            (node_voltage_vector_magnitude_linear_model - node_voltage_vector_magnitude_power_flow)
            / node_voltage_vector_magnitude_power_flow
        ).mean(axis='columns')
    )
    branch_power_vector_1_magnitude_error = (
        100.0 * (
            (branch_power_vector_1_magnitude_linear_model - branch_power_vector_1_magnitude_power_flow)
            / branch_power_vector_1_magnitude_power_flow
        ).mean(axis='columns')
    )
    branch_power_vector_2_magnitude_error = (
        100.0 * (
            (branch_power_vector_2_magnitude_linear_model - branch_power_vector_2_magnitude_power_flow)
            / branch_power_vector_2_magnitude_power_flow
        ).mean(axis='columns')
    )
    branch_power_vector_1_squared_error = (
        100.0 * (
            (branch_power_vector_1_squared_linear_model - branch_power_vector_1_squared_power_flow)
            / branch_power_vector_1_squared_power_flow
        ).mean(axis='columns')
    )
    branch_power_vector_2_squared_error = (
        100.0 * (
            (branch_power_vector_2_squared_linear_model - branch_power_vector_2_squared_power_flow)
            / branch_power_vector_2_squared_power_flow
        ).mean(axis='columns')
    )
    loss_active_error = (
        100.0 * (
            (loss_active_linear_model - loss_active_power_flow)
            / loss_active_power_flow
        )
    )
    loss_reactive_error = (
        100.0 * (
            (loss_reactive_linear_model - loss_reactive_power_flow)
            / loss_reactive_power_flow
        )
    )

    # Obtain error table.
    linear_electric_grid_model_error = (
        pd.DataFrame(
            [
                node_voltage_vector_error,
                node_voltage_vector_error_real,
                node_voltage_vector_error_imag,
                node_voltage_vector_magnitude_error,
                branch_power_vector_1_magnitude_error,
                branch_power_vector_2_magnitude_error,
                branch_power_vector_1_squared_error,
                branch_power_vector_2_squared_error,
                loss_active_error,
                loss_reactive_error
            ],
            index=[
                'node_voltage_vector_error',
                'node_voltage_vector_error_real',
                'node_voltage_vector_error_imag',
                'node_voltage_vector_magnitude_error',
                'branch_power_vector_1_magnitude_error',
                'branch_power_vector_2_magnitude_error',
                'branch_power_vector_1_squared_error',
                'branch_power_vector_2_squared_error',
                'loss_active_error',
                'loss_reactive_error'
            ]
        )
    )
    linear_electric_grid_model_error = linear_electric_grid_model_error.round(2)

    # Print results.
    print(f"linear_electric_grid_model_error =\n{linear_electric_grid_model_error}")

    # Store results as CSV.
    der_power_vector_active.to_csv(os.path.join(results_path, 'der_power_vector_active.csv'))
    der_power_vector_reactive.to_csv(os.path.join(results_path, 'der_power_vector_reactive.csv'))
    der_power_vector_active_change.to_csv(os.path.join(results_path, 'der_power_vector_active_change.csv'))
    der_power_vector_reactive_change.to_csv(os.path.join(results_path, 'der_power_vector_reactive_change.csv'))
    node_voltage_vector_power_flow.to_csv(os.path.join(results_path, 'node_voltage_vector_power_flow.csv'))
    node_voltage_vector_linear_model.to_csv(os.path.join(results_path, 'node_voltage_vector_linear_model.csv'))
    node_voltage_vector_magnitude_power_flow.to_csv(os.path.join(results_path, 'node_voltage_vector_magnitude_power_flow.csv'))
    node_voltage_vector_magnitude_linear_model.to_csv(os.path.join(results_path, 'node_voltage_vector_magnitude_linear_model.csv'))
    branch_power_vector_1_squared_power_flow.to_csv(os.path.join(results_path, 'branch_power_vector_1_squared_power_flow.csv'))
    branch_power_vector_1_squared_linear_model.to_csv(os.path.join(results_path, 'branch_power_vector_1_squared_linear_model.csv'))
    branch_power_vector_2_squared_power_flow.to_csv(os.path.join(results_path, 'branch_power_vector_2_squared_power_flow.csv'))
    branch_power_vector_2_squared_linear_model.to_csv(os.path.join(results_path, 'branch_power_vector_2_squared_linear_model.csv'))
    branch_power_vector_1_magnitude_power_flow.to_csv(os.path.join(results_path, 'branch_power_vector_1_magnitude_power_flow.csv'))
    branch_power_vector_1_magnitude_linear_model.to_csv(os.path.join(results_path, 'branch_power_vector_1_magnitude_linear_model.csv'))
    branch_power_vector_2_magnitude_power_flow.to_csv(os.path.join(results_path, 'branch_power_vector_2_magnitude_power_flow.csv'))
    branch_power_vector_2_magnitude_linear_model.to_csv(os.path.join(results_path, 'branch_power_vector_2_magnitude_linear_model.csv'))
    loss_active_power_flow.to_csv(os.path.join(results_path, 'loss_active_power_flow.csv'))
    loss_active_linear_model.to_csv(os.path.join(results_path, 'loss_active_linear_model.csv'))
    loss_reactive_power_flow.to_csv(os.path.join(results_path, 'loss_reactive_power_flow.csv'))
    loss_reactive_linear_model.to_csv(os.path.join(results_path, 'loss_reactive_linear_model.csv'))
    linear_electric_grid_model_error.to_csv(os.path.join(results_path, 'linear_electric_grid_model_error.csv'))

    # Plot results.

    # Voltage.
    for node_index, node in enumerate(electric_grid_model.nodes):
        plt.plot(power_multipliers, base_voltage * node_voltage_vector_magnitude_power_flow.loc[:, node], label='Power flow')
        plt.plot(power_multipliers, base_voltage * node_voltage_vector_magnitude_linear_model.loc[:, node], label='Linear model')
        plt.scatter([0.0], [base_voltage * abs(electric_grid_model.node_voltage_vector_reference[node_index])], label='No load')
        plt.scatter([1.0], [base_voltage * abs(power_flow_solution_initial.node_voltage_vector[node_index])], label='Initial point')
        plt.legend()
        plt.title(f"Voltage magnitude [V] for\n (node_type, node_name, phase): {node}")
        plt.savefig(os.path.join(results_path, f'voltage_magnitude_{node}.png'))
        # plt.show()
        plt.close()

        plt.plot(power_multipliers, np.real(node_voltage_vector_power_flow.loc[:, node]), label='Power flow')
        plt.plot(power_multipliers, np.real(node_voltage_vector_linear_model.loc[:, node]), label='Linear model')
        plt.scatter([0.0], [np.real(electric_grid_model.node_voltage_vector_reference[node_index])], label='No load')
        plt.scatter([1.0], [np.real(power_flow_solution_initial.node_voltage_vector[node_index])], label='Initial point')
        plt.legend()
        plt.title(f"Voltage (real component) [V] for\n (node_type, node_name, phase): {node}")
        plt.savefig(os.path.join(results_path, f'voltage_real_{node}.png'))
        # plt.show()
        plt.close()

        plt.plot(power_multipliers, np.imag(node_voltage_vector_power_flow.loc[:, node]), label='Power flow')
        plt.plot(power_multipliers, np.imag(node_voltage_vector_linear_model.loc[:, node]), label='Linear model')
        plt.scatter([0.0], [np.imag(electric_grid_model.node_voltage_vector_reference[node_index])], label='No load')
        plt.scatter([1.0], [np.imag(power_flow_solution_initial.node_voltage_vector[node_index])], label='Initial point')
        plt.legend()
        plt.title(f"Voltage (imaginary component) [V] for\n (node_type, node_name, phase): {node}")
        plt.savefig(os.path.join(results_path, f'voltage_imag_{node}.png'))
        # plt.show()
        plt.close()

    # Branch flow.
    for branch_index, branch in enumerate(electric_grid_model.branches):
        plt.plot(power_multipliers, base_power * branch_power_vector_1_magnitude_power_flow.loc[:, branch], label='Power flow')
        plt.plot(power_multipliers, base_power * branch_power_vector_1_magnitude_linear_model.loc[:, branch], label='Linear model')
        plt.scatter([0.0], [0.0], label='No load')
        plt.scatter([1.0], [base_power * abs(power_flow_solution_initial.branch_power_vector_1[branch_index])], label='Initial point')
        plt.legend()
        plt.title(f"Branch power 1 magnitude [VA] for\n (branch_type, branch_name, phase): {branch}")
        plt.savefig(os.path.join(results_path, f'branch_power_1_magnitude_{branch}.png'))
        # plt.show()
        plt.close()

        plt.plot(power_multipliers, base_power * branch_power_vector_2_magnitude_power_flow.loc[:, branch], label='Power flow')
        plt.plot(power_multipliers, base_power * branch_power_vector_2_magnitude_linear_model.loc[:, branch], label='Linear model')
        plt.scatter([0.0], [0.0], label='No load')
        plt.scatter([1.0], [base_power * abs(power_flow_solution_initial.branch_power_vector_2[branch_index])], label='Initial point')
        plt.legend()
        plt.title(f"Branch power 2 magnitude [VA] for\n (branch_type, branch_name, phase): {branch}")
        plt.savefig(os.path.join(results_path, f'branch_power_2_magnitude_{branch}.png'))
        # plt.show()
        plt.close()

        plt.plot(power_multipliers, (base_power ** 2) * branch_power_vector_1_squared_power_flow.loc[:, branch], label='Power flow')
        plt.plot(power_multipliers, (base_power ** 2) * branch_power_vector_1_squared_linear_model.loc[:, branch], label='Linear model')
        plt.scatter([0.0], [0.0], label='No load')
        plt.scatter([1.0], [(base_power ** 2) * abs(power_flow_solution_initial.branch_power_vector_1[branch_index] ** 2)], label='Initial point')
        plt.legend()
        plt.title(f"Branch power 1 squared [VA²] for\n (branch_type, branch_name, phase): {branch}")
        plt.savefig(os.path.join(results_path, f'branch_power_1_squared_{branch}.png'))
        # plt.show()
        plt.close()

        plt.plot(power_multipliers, (base_power ** 2) * branch_power_vector_2_squared_power_flow.loc[:, branch], label='Power flow')
        plt.plot(power_multipliers, (base_power ** 2) * branch_power_vector_2_squared_linear_model.loc[:, branch], label='Linear model')
        plt.scatter([0.0], [0.0], label='No load')
        plt.scatter([1.0], [(base_power ** 2) * abs(power_flow_solution_initial.branch_power_vector_2[branch_index] ** 2)], label='Initial point')
        plt.legend()
        plt.title(f"Branch power 2 squared [VA²] for\n (branch_type, branch_name, phase): {branch}")
        plt.savefig(os.path.join(results_path, f'branch_power_2_squared_{branch}.png'))
        # plt.show()
        plt.close()

    # Loss.
    plt.plot(power_multipliers, base_power * loss_active_power_flow, label='Power flow')
    plt.plot(power_multipliers, base_power * loss_active_linear_model, label='Linear model')
    plt.scatter([0.0], [0.0], label='No load')
    plt.scatter([1.0], [base_power * np.real([power_flow_solution_initial.loss])], label='Initial point')
    plt.legend()
    plt.title("Total loss active [W]")
    plt.savefig(os.path.join(results_path, f'loss_active.png'))
    # plt.show()
    plt.close()

    plt.plot(power_multipliers, base_power * loss_reactive_power_flow, label='Power flow')
    plt.plot(power_multipliers, base_power * loss_reactive_linear_model, label='Linear model')
    plt.scatter([1.0], [base_power * np.imag([power_flow_solution_initial.loss])], label='Initial point')
    plt.legend()
    plt.title("Total loss reactive [VAr]")
    plt.savefig(os.path.join(results_path, f'loss_reactive.png'))
    # plt.show()
    plt.close()

    # Print results path.
    fledge.utils.launch(results_path)
    print(f"Results are stored in: {results_path}")


if __name__ == '__main__':
    main()<|MERGE_RESOLUTION|>--- conflicted
+++ resolved
@@ -197,35 +197,6 @@
         @ np.transpose(der_power_vector_reactive_change.values)
     ).ravel()
 
-<<<<<<< HEAD
-    # Instantiate error variables.
-    node_voltage_vector_error = (
-        pd.Series(index=power_multipliers, dtype=float)
-    )
-    node_voltage_vector_magnitude_error = (
-        pd.Series(index=power_multipliers, dtype=float)
-    )
-    branch_power_vector_1_magnitude_error = (
-        pd.Series(index=power_multipliers, dtype=float)
-    )
-    branch_power_vector_2_magnitude_error = (
-        pd.Series(index=power_multipliers, dtype=float)
-    )
-    branch_power_vector_1_squared_error = (
-        pd.Series(index=power_multipliers, dtype=float)
-    )
-    branch_power_vector_2_squared_error = (
-        pd.Series(index=power_multipliers, dtype=float)
-    )
-    loss_active_error = (
-        pd.Series(index=power_multipliers, dtype=float)
-    )
-    loss_reactive_error = (
-        pd.Series(index=power_multipliers, dtype=float)
-    )
-
-=======
->>>>>>> ea4a814b
     # Obtain error values.
     node_voltage_vector_error = (
         100.0 * (
