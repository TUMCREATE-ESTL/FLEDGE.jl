--- conflicted
+++ resolved
@@ -79,7 +79,6 @@
             axis="columns",
         )
         self.nodes = pd.MultiIndex.from_frame(nodes)
-<<<<<<< HEAD
         self.branches = pd.MultiIndex.from_product([self.line_names, ['no_loop']], names=['branch_name', 'loop_type'])
         self.branch_loops = pd.MultiIndex.from_tuples([], names=['loop_id', 'branch_name'])  # Values are filled below.
         self.ders = pd.MultiIndex.from_frame(thermal_grid_data.thermal_grid_ders[['der_type', 'der_name']])
@@ -198,27 +197,6 @@
             self.der_node_incidence_matrix[node_index, der_index] = 1
 
         # Convert DOK matrices to CSR matrices.
-=======
-        self.branches = self.line_names.rename("branch_name")
-        self.ders = pd.MultiIndex.from_frame(thermal_grid_data.thermal_grid_ders[["der_type", "der_name"]])
-
-        # Define branch to node incidence matrix.
-        self.branch_node_incidence_matrix = sp.dok_matrix((len(self.nodes), len(self.branches)), dtype=int)
-        for node_index, node_name in enumerate(self.nodes.get_level_values("node_name")):
-            for branch_index, branch in enumerate(self.branches):
-                if node_name == thermal_grid_data.thermal_grid_lines.at[branch, "node_1_name"]:
-                    self.branch_node_incidence_matrix[node_index, branch_index] += +1.0
-                elif node_name == thermal_grid_data.thermal_grid_lines.at[branch, "node_2_name"]:
-                    self.branch_node_incidence_matrix[node_index, branch_index] += -1.0
-        self.branch_node_incidence_matrix = self.branch_node_incidence_matrix.tocsr()
-
-        # Define DER to node incidence matrix.
-        self.der_node_incidence_matrix = sp.dok_matrix((len(self.nodes), len(self.ders)), dtype=int)
-        for node_index, node_name in enumerate(self.nodes.get_level_values("node_name")):
-            for der_index, der_name in enumerate(self.der_names):
-                if node_name == thermal_grid_data.thermal_grid_ders.at[der_name, "node_name"]:
-                    self.der_node_incidence_matrix[node_index, der_index] = 1.0
->>>>>>> 784cbccf
         self.der_node_incidence_matrix = self.der_node_incidence_matrix.tocsr()
 
         # Obtain DER nominal thermal power vector.
@@ -238,13 +216,7 @@
         self.node_head_vector_reference = np.ones(len(self.nodes))
 
         # Obtain line parameters.
-<<<<<<< HEAD
         self.line_parameters = thermal_grid_data.thermal_grid_lines.loc[:, ['length', 'diameter', 'absolute_roughness']]
-=======
-        self.line_length_vector = thermal_grid_data.thermal_grid_lines["length"].values
-        self.line_diameter_vector = thermal_grid_data.thermal_grid_lines["diameter"].values
-        self.line_roughness_vector = thermal_grid_data.thermal_grid_lines["absolute_roughness"].values
->>>>>>> 784cbccf
 
         # Obtain other system parameters.
         self.energy_transfer_station_head_loss = float(
@@ -376,7 +348,6 @@
     branch_head_vector: np.ndarray
     node_head_vector: np.ndarray
     pump_power: float
-<<<<<<< HEAD
 
 
 class ThermalPowerFlowSolutionExplicit(ThermalPowerFlowSolutionBase):
@@ -386,28 +357,6 @@
             thermal_grid_model: ThermalGridModel,
             der_thermal_power_vector: np.ndarray
     ):
-=======
-    source_thermal_power_cooling_plant: float
-
-    @multimethod
-    def __init__(self, scenario_name: str):
-
-        # Obtain thermal grid model.
-        thermal_grid_model = ThermalGridModel(scenario_name)
-
-        self.__init__(thermal_grid_model)
-
-    @multimethod
-    def __init__(self, thermal_grid_model: ThermalGridModel):
-
-        # Obtain DER thermal power vector.
-        der_thermal_power_vector = thermal_grid_model.der_thermal_power_vector_reference
-
-        self.__init__(thermal_grid_model, der_thermal_power_vector)
-
-    @multimethod
-    def __init__(self, thermal_grid_model: ThermalGridModel, der_thermal_power_vector: np.ndarray):
->>>>>>> 784cbccf
 
         # Obtain DER thermal power vector.
         self.der_thermal_power_vector = der_thermal_power_vector.ravel()
@@ -417,28 +366,17 @@
             / mesmo.config.water_density
             / thermal_grid_model.enthalpy_difference_distribution_water
         )
-<<<<<<< HEAD
-=======
-        self.source_flow = -1.0 * np.sum(self.der_flow_vector)
->>>>>>> 784cbccf
 
         # Obtain branch volume flow vector.
         self.branch_flow_vector = (
             scipy.sparse.linalg.spsolve(
-<<<<<<< HEAD
                 thermal_grid_model.branch_incidence_matrix[
                     :,
                     mesmo.utils.get_index(thermal_grid_model.nodes, node_type='no_source')
                 ].transpose(),
-=======
-                thermal_grid_model.branch_node_incidence_matrix[
-                    mesmo.utils.get_index(thermal_grid_model.nodes, node_type="no_source"), :
-                ],
->>>>>>> 784cbccf
                 thermal_grid_model.der_node_incidence_matrix[
                     mesmo.utils.get_index(thermal_grid_model.nodes, node_type="no_source"), :
                 ]
-<<<<<<< HEAD
                 @ np.transpose([der_flow_vector])
             )
         ).ravel()
@@ -457,15 +395,6 @@
                     * np.abs(self.branch_flow_vector)  # TODO: Check if absolute value needed.
                 )
             )
-=======
-                @ np.transpose([self.der_flow_vector]),
-            )
-        ).ravel()
-
-        # Obtain branch velocity vector.
-        self.branch_velocity_vector = (
-            4.0 * self.branch_flow_vector / (np.pi * thermal_grid_model.line_diameter_vector**2)
->>>>>>> 784cbccf
         )
 
         # Obtain pump power loss.
@@ -480,31 +409,15 @@
             / thermal_grid_model.distribution_pump_efficiency
         )
 
-<<<<<<< HEAD
-=======
-        # Obtain branch friction factor vector.
-        @np.vectorize
-        def get_friction_factor(reynold, roughness, diameter):
->>>>>>> 784cbccf
 
 class ThermalPowerFlowSolution(ThermalPowerFlowSolutionBase):
     """Thermal grid power flow solution object."""
 
-<<<<<<< HEAD
     @multimethod
     def __init__(
             self,
             scenario_name: str
     ):
-=======
-            # Turbulent flow, Swamee-Jain formula, approximating correlation of Colebrook-White equation.
-            elif 4000 <= reynold:
-                if not (reynold <= 100000000 and 0.000001 <= ((roughness / 1000) / diameter) <= 0.01):
-                    logger.warning(
-                        "Exceeding validity range of Swamee-Jain formula for calculation of friction factor."
-                    )
-                friction_factor = 1.325 / (np.log((roughness / 1000) / (3.7 * diameter) + 5.74 / (reynold**0.9))) ** 2
->>>>>>> 784cbccf
 
         # Obtain thermal grid model.
         thermal_grid_model = ThermalGridModel(scenario_name)
@@ -519,7 +432,6 @@
             thermal_grid_model: ThermalGridModel
     ):
 
-<<<<<<< HEAD
         # Obtain DER thermal power vector.
         der_thermal_power_vector = thermal_grid_model.der_thermal_power_vector_reference
 
@@ -541,54 +453,6 @@
             ThermalPowerFlowSolutionExplicit.__init__(self, thermal_grid_model, der_thermal_power_vector)
         else:
             raise NotImplementedError("Thermal power flow solution for meshed networks has not yet been implemented.")
-=======
-        self.branch_friction_factor_vector = get_friction_factor(
-            self.branch_reynold_vector,
-            thermal_grid_model.line_roughness_vector,
-            thermal_grid_model.line_diameter_vector,
-        )
-
-        # Obtain branch head loss vector.
-        # - Darcy-Weisbach Equation.
-        self.branch_head_vector = (
-            self.branch_friction_factor_vector
-            * self.branch_flow_vector
-            * np.abs(self.branch_flow_vector)  # TODO: Check if absolute value needed.
-            * 8.0
-            * thermal_grid_model.line_length_vector
-            / (mesmo.config.gravitational_acceleration * thermal_grid_model.line_diameter_vector**5 * np.pi**2)
-        )
-
-        # Obtain node / source head vector.
-        node_head_vector_no_source = scipy.sparse.linalg.spsolve(
-            np.transpose(
-                thermal_grid_model.branch_node_incidence_matrix[
-                    mesmo.utils.get_index(thermal_grid_model.nodes, node_type="no_source"), :
-                ]
-            ),
-            self.branch_head_vector,
-        )
-        self.source_head = np.max(np.abs(node_head_vector_no_source))
-        self.node_head_vector = np.zeros(len(thermal_grid_model.nodes), dtype=float)
-        self.node_head_vector[
-            mesmo.utils.get_index(thermal_grid_model.nodes, node_type="no_source")
-        ] = node_head_vector_no_source
-
-        # Obtain secondary pump / cooling plant thermal power.
-        self.pump_power = (
-            (2.0 * self.source_head + thermal_grid_model.energy_transfer_station_head_loss)
-            * self.source_flow
-            * mesmo.config.water_density
-            * mesmo.config.gravitational_acceleration
-            / thermal_grid_model.distribution_pump_efficiency
-        )
-        self.source_thermal_power_cooling_plant = (
-            self.source_flow
-            * thermal_grid_model.enthalpy_difference_distribution_water
-            * mesmo.config.water_density
-            / thermal_grid_model.plant_efficiency
-        )
->>>>>>> 784cbccf
 
 
 class ThermalPowerFlowSolutionSet(mesmo.utils.ObjectBase):
@@ -680,7 +544,6 @@
         branch_node_incidence_matrix_inverse = sp.dok_matrix(
             (len(self.thermal_grid_model.branches), len(self.thermal_grid_model.nodes)), dtype=float
         )
-<<<<<<< HEAD
         branch_node_incidence_matrix_inverse = (
             sp.dok_matrix(
                 (len(self.thermal_grid_model.branches), len(self.thermal_grid_model.nodes)),
@@ -694,18 +557,11 @@
             scipy.sparse.linalg.inv(
                 self.thermal_grid_model.branch_incidence_matrix[:, node_index_no_source].transpose()
             )
-=======
-        branch_node_incidence_matrix_inverse[
-            np.ix_(range(len(self.thermal_grid_model.branches)), node_index_no_source)
-        ] = scipy.sparse.linalg.inv(
-            self.thermal_grid_model.branch_node_incidence_matrix[node_index_no_source, :].tocsc()
->>>>>>> 784cbccf
         )
         branch_node_incidence_matrix_inverse = branch_node_incidence_matrix_inverse.tocsr()
         branch_node_incidence_matrix_transpose_inverse = sp.dok_matrix(
             (len(self.thermal_grid_model.nodes), len(self.thermal_grid_model.branches)), dtype=float
         )
-<<<<<<< HEAD
         branch_node_incidence_matrix_transpose_inverse[np.ix_(
             node_index_no_source,
             range(len(self.thermal_grid_model.branches))
@@ -713,12 +569,6 @@
             scipy.sparse.linalg.inv(
                 self.thermal_grid_model.branch_incidence_matrix[:, node_index_no_source].tocsc()
             )
-=======
-        branch_node_incidence_matrix_transpose_inverse[
-            np.ix_(node_index_no_source, range(len(self.thermal_grid_model.branches)))
-        ] = scipy.sparse.linalg.inv(
-            self.thermal_grid_model.branch_node_incidence_matrix[node_index_no_source, :].transpose()
->>>>>>> 784cbccf
         )
         branch_node_incidence_matrix_transpose_inverse = branch_node_incidence_matrix_transpose_inverse.tocsr()
         der_node_incidence_matrix_transpose = np.transpose(self.thermal_grid_model.der_node_incidence_matrix)
@@ -737,18 +587,7 @@
             branch_node_incidence_matrix_transpose_inverse
             @ sp.diags(
                 np.abs(thermal_power_flow_solution.branch_flow_vector)
-<<<<<<< HEAD
                 * thermal_grid_model.get_branch_loss_coefficient_vector(thermal_power_flow_solution.branch_flow_vector)
-=======
-                * thermal_power_flow_solution.branch_friction_factor_vector
-                * 8.0
-                * self.thermal_grid_model.line_length_vector
-                / (
-                    mesmo.config.gravitational_acceleration
-                    * self.thermal_grid_model.line_diameter_vector**5
-                    * np.pi**2
-                )
->>>>>>> 784cbccf
             )
             @ self.sensitivity_branch_flow_by_node_power
         )
@@ -756,7 +595,6 @@
             self.sensitivity_node_head_by_node_power @ self.sensitivity_node_power_by_der_power
         )
         self.sensitivity_pump_power_by_node_power = (
-<<<<<<< HEAD
             (
                 (
                     -1.0
@@ -777,20 +615,6 @@
                 / self.thermal_grid_model.enthalpy_difference_distribution_water
                 / self.thermal_grid_model.distribution_pump_efficiency
             )
-=======
-            (-1.0 * thermal_power_flow_solution.der_flow_vector)
-            @ (-2.0 * der_node_incidence_matrix_transpose)
-            @ self.sensitivity_node_head_by_node_power
-            * mesmo.config.water_density
-            * mesmo.config.gravitational_acceleration
-            / self.thermal_grid_model.distribution_pump_efficiency
-        ) + (
-            -1.0
-            * self.thermal_grid_model.energy_transfer_station_head_loss
-            * mesmo.config.gravitational_acceleration
-            / self.thermal_grid_model.enthalpy_difference_distribution_water
-            / self.thermal_grid_model.distribution_pump_efficiency
->>>>>>> 784cbccf
         )
         self.sensitivity_pump_power_by_der_power = np.array(
             [self.sensitivity_pump_power_by_node_power @ self.sensitivity_node_power_by_der_power]
