--- conflicted
+++ resolved
@@ -308,58 +308,7 @@
 
         # Obtain DERs.
         # - Obtain DERs for electric grid / thermal grid separately and perform full outer join via `pandas.merge()`,
-        # - Obtain DERs for electric grid / thermal grid / gas grid separately and perform full outer join via `pandas.merge()`,
         #   due to SQLITE missing full outer join syntax.
-<<<<<<< HEAD
-        ders = (
-                pd.merge(pd.merge(
-                    self.scenario_data.parse_parameters_dataframe(pd.read_sql(
-                        """
-                        SELECT * FROM electric_grid_ders
-                        WHERE electric_grid_name = (
-                            SELECT electric_grid_name FROM scenarios
-                            WHERE scenario_name = ?
-                        )
-                        """,
-                        con=database_connection,
-                        params=[scenario_name]
-                    )),
-                    self.scenario_data.parse_parameters_dataframe(pd.read_sql(
-                        """
-                        SELECT * FROM thermal_grid_ders
-                        WHERE thermal_grid_name = (
-                            SELECT thermal_grid_name FROM scenarios
-                            WHERE scenario_name = ?
-                        )
-                        """,
-                        con=database_connection,
-                        params=[scenario_name]
-                    )),
-                    how='outer',
-                    on=['der_name', 'der_type', 'der_model_name'],
-                    suffixes=('_electric_grid', '_thermal_grid')
-                ),
-
-                    self.scenario_data.parse_parameters_dataframe(pd.read_sql(
-                        """
-                        SELECT * FROM gas_grid_ders
-                        WHERE gas_grid_name = (
-                            SELECT gas_grid_name FROM scenarios
-                            WHERE scenario_name = ?
-                        )
-                        """,
-                        con=database_connection,
-                        params=[scenario_name]
-                    )),
-                    how='outer',
-                    on=['der_name', 'der_type', 'der_model_name'],
-                    suffixes=('_electric_grid', '_thermal_grid', '_gas_grid')
-        )
-        )
-        # bessere Lösung für Suffixe to do
-        der_models = (
-            self.scenario_data.parse_parameters_dataframe(pd.read_sql(
-=======
         ders = pd.merge(
             self.scenario_data.parse_parameters_dataframe(
                 pd.read_sql(
@@ -393,7 +342,6 @@
         )
         der_models = self.scenario_data.parse_parameters_dataframe(
             pd.read_sql(
->>>>>>> f47932ad
                 """
                 SELECT * FROM der_models
                 WHERE (der_type, der_model_name) IN (
@@ -412,27 +360,10 @@
                         WHERE scenario_name = ?
                     )
                 )
-                OR (der_type, der_model_name) IN (
-                    SELECT der_type, der_model_name
-                    FROM gas_grid_ders
-                    WHERE gas_grid_name = (
-                        SELECT gas_grid_name FROM scenarios
-                        WHERE scenario_name = ?
-                    )
-                )
-                """,
-                con=database_connection,
-<<<<<<< HEAD
-                params=[
-                    scenario_name,
-                    scenario_name,
-                    scenario_name
-                ]
-            ))
-=======
+                """,
+                con=database_connection,
                 params=[scenario_name, scenario_name],
             )
->>>>>>> f47932ad
         )
 
         self.__init__(scenario_name, ders, der_models, database_connection)
@@ -448,24 +379,6 @@
         self.scenario_data = ScenarioData(scenario_name)
 
         # Obtain DERs.
-<<<<<<< HEAD
-        ders = (
-            pd.DataFrame(
-                {
-                    'electric_grid_name': None,
-                    'thermal_grid_name': None,
-                    'gas_grid_name': None,
-                    'der_name': der_model_name,
-                    'der_type': der_type,
-                    'der_model_name': der_model_name,
-                    'active_power_nominal': None,
-                    'reactive_power_nominal': None,
-                    'thermal_power_nominal': None,
-                    'gas_consumption_nominal': None
-                },
-                index=[0]
-            )
-=======
         ders = pd.DataFrame(
             {
                 "electric_grid_name": None,
@@ -478,7 +391,6 @@
                 "thermal_power_nominal": None,
             },
             index=[0],
->>>>>>> f47932ad
         )
         der_models = self.scenario_data.parse_parameters_dataframe(
             pd.read_sql(
@@ -520,7 +432,7 @@
             & ~ders.loc[:, "der_type"].isin(["constant_power", "flexible_building"])  # CoBMo models
         ).any():
             raise ValueError(
-                "Some `der_model_name` in `electric_grid_ders` or `thermal_grid_ders` or 'gas_grid_ders' are not defined in `der_models`."
+                "Some `der_model_name` in `electric_grid_ders` or `thermal_grid_ders` are not defined in `der_models`."
             )
 
         # Obtain unique `definition_type` / `definition_name`.
@@ -1107,105 +1019,6 @@
             self.thermal_grid.at["source_der_type"],
             self.thermal_grid.at["source_der_model_name"],
             database_connection,
-        )
-
-class GasGridData(object):
-    """Gas grid data object."""
-
-    scenario_data: ScenarioData
-    gas_grid: pd.DataFrame
-    gas_grid_nodes: pd.DataFrame
-    gas_grid_ders: pd.DataFrame
-    gas_grid_lines: pd.DataFrame
-    der_data: DERData
-
-    def __init__(
-            self,
-            scenario_name: str,
-            database_connection=None
-    ):
-
-        # Obtain database connection.
-        if database_connection is None:
-            database_connection=connect_database()
-
-        # Obtain scenario data.
-        self.scenario_data = ScenarioData(scenario_name)
-
-        self.gas_grid = (
-            self.scenario_data.parse_parameters_dataframe(pd.read_sql(
-                """
-                SELECT * FROM gas_grids
-                WHERE gas_grid_name = (
-                    SELECT gas_grid_name FROM scenarios
-                    WHERE scenario_name = ?
-                )
-                """,
-                con=database_connection,
-                params=[scenario_name]
-            )).iloc[0]
-        )
-        self.gas_grid_nodes = (
-            self.scenario_data.parse_parameters_dataframe(pd.read_sql(
-                """
-                SELECT * FROM gas_grid_nodes
-                WHERE gas_grid_name = (
-                    SELECT gas_grid_name FROM scenarios
-                    WHERE scenario_name = ?
-                )
-                """,
-                con=database_connection,
-                params=[scenario_name]
-            ))
-        )
-        self.gas_grid_nodes.index = self.gas_grid_nodes['node_name']
-        self.gas_grid_nodes = (
-            self.gas_grid_nodes.reindex(index=natsort.natsorted(self.gas_grid_nodes.index))
-        )
-        self.gas_grid_ders = (
-            self.scenario_data.parse_parameters_dataframe(pd.read_sql(
-                """
-                SELECT * FROM gas_grid_ders
-                WHERE gas_grid_name = (
-                    SELECT gas_grid_name FROM scenarios
-                    WHERE scenario_name = ?
-                )
-                """,
-                con=database_connection,
-                params=[scenario_name]
-            ))
-        )
-        self.gas_grid_ders.index = self.gas_grid_ders['der_name']
-        self.gas_grid_ders = (
-            self.gas_grid_ders.reindex(index=natsort.natsorted(self.gas_grid_ders.index))
-        )
-        self.gas_grid_lines = (
-            self.scenario_data.parse_parameters_dataframe(pd.read_sql(
-                """
-                SELECT * FROM gas_grid_lines
-                JOIN gas_grid_line_types USING (line_type)
-                WHERE gas_grid_name = (
-                    SELECT gas_grid_name FROM scenarios
-                    WHERE scenario_name = ?
-                )
-                """,
-                con=database_connection,
-                params=[scenario_name]
-            ))
-        )
-        self.gas_grid_lines.index = self.gas_grid_lines['line_name']
-        self.gas_grid_lines = (
-            self.gas_grid_lines.reindex(index=natsort.natsorted(self.gas_grid_lines.index))
-        )
-
-        # Obtain DER data.
-        self.der_data = (
-            DERData(
-                scenario_name,
-                self.gas_grid.at['source_der_type'],
-                self.gas_grid.at['source_der_model_name'],
-                database_connection
-            )
         )
 
 
