--- conflicted
+++ resolved
@@ -1,18 +1,5 @@
 """MESMO - Multi-Energy System Modeling and Optimization."""
 
-<<<<<<< HEAD
-import mesmo.api
-import mesmo.config
-import mesmo.data_interface
-import mesmo.der_models
-import mesmo.electric_grid_models
-import mesmo.plots
-import mesmo.problems
-import mesmo.solutions
-import mesmo.thermal_grid_models
-import mesmo.utils
-import mesmo.gas_grid_models
-=======
 import mesmo.api as api
 import mesmo.config as config
 import mesmo.data_interface as data_interface
@@ -22,5 +9,4 @@
 import mesmo.problems as problems
 import mesmo.solutions as solutions
 import mesmo.thermal_grid_models as thermal_grid_models
-import mesmo.utils as utils
->>>>>>> c8bc4ec4
+import mesmo.utils as utils